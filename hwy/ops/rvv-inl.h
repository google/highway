// Copyright 2021 Google LLC
// SPDX-License-Identifier: Apache-2.0
//
// Licensed under the Apache License, Version 2.0 (the "License");
// you may not use this file except in compliance with the License.
// You may obtain a copy of the License at
//
//      http://www.apache.org/licenses/LICENSE-2.0
//
// Unless required by applicable law or agreed to in writing, software
// distributed under the License is distributed on an "AS IS" BASIS,
// WITHOUT WARRANTIES OR CONDITIONS OF ANY KIND, either express or implied.
// See the License for the specific language governing permissions and
// limitations under the License.

// RISC-V V vectors (length not known at compile time).
// External include guard in highway.h - see comment there.

#include <riscv_vector.h>

#include "hwy/ops/shared-inl.h"

HWY_BEFORE_NAMESPACE();
namespace hwy {
namespace HWY_NAMESPACE {

template <class V>
struct DFromV_t {};  // specialized in macros
template <class V>
using DFromV = typename DFromV_t<RemoveConst<V>>::type;

template <class V>
using TFromV = TFromD<DFromV<V>>;

template <typename T, size_t N, int kPow2>
constexpr size_t MLenFromD(Simd<T, N, kPow2> /* tag */) {
  // Returns divisor = type bits / LMUL. Folding *8 into the ScaleByPower
  // argument enables fractional LMUL < 1. Limit to 64 because that is the
  // largest value for which vbool##_t are defined.
  return HWY_MIN(64, sizeof(T) * 8 * 8 / detail::ScaleByPower(8, kPow2));
}

// ================================================== MACROS

// Generate specializations and function definitions using X macros. Although
// harder to read and debug, writing everything manually is too bulky.

namespace detail {  // for code folding

// For all mask sizes MLEN: (1/Nth of a register, one bit per lane)
// The first three arguments are arbitrary SEW, LMUL, SHIFT such that
// SEW >> SHIFT = MLEN.
#define HWY_RVV_FOREACH_B(X_MACRO, NAME, OP) \
  X_MACRO(64, 0, 64, NAME, OP)               \
  X_MACRO(32, 0, 32, NAME, OP)               \
  X_MACRO(16, 0, 16, NAME, OP)               \
  X_MACRO(8, 0, 8, NAME, OP)                 \
  X_MACRO(8, 1, 4, NAME, OP)                 \
  X_MACRO(8, 2, 2, NAME, OP)                 \
  X_MACRO(8, 3, 1, NAME, OP)

// For given SEW, iterate over one of LMULS: _TRUNC, _EXT, _ALL. This allows
// reusing type lists such as HWY_RVV_FOREACH_U for _ALL (the usual case) or
// _EXT (for Combine). To achieve this, we HWY_CONCAT with the LMULS suffix.
//
// Precompute SEW/LMUL => MLEN to allow token-pasting the result. For the same
// reason, also pass the double-width and half SEW and LMUL (suffixed D and H,
// respectively). "__" means there is no corresponding LMUL (e.g. LMULD for m8).
// Args: BASE, CHAR, SEW, SEWD, SEWH, LMUL, LMULD, LMULH, SHIFT, MLEN, NAME, OP

// LMULS = _TRUNC: truncatable (not the smallest LMUL)
#define HWY_RVV_FOREACH_08_TRUNC(X_MACRO, BASE, CHAR, NAME, OP)            \
  X_MACRO(BASE, CHAR, 8, 16, __, mf4, mf2, mf8, -2, /*MLEN=*/32, NAME, OP) \
  X_MACRO(BASE, CHAR, 8, 16, __, mf2, m1, mf4, -1, /*MLEN=*/16, NAME, OP)  \
  X_MACRO(BASE, CHAR, 8, 16, __, m1, m2, mf2, 0, /*MLEN=*/8, NAME, OP)     \
  X_MACRO(BASE, CHAR, 8, 16, __, m2, m4, m1, 1, /*MLEN=*/4, NAME, OP)      \
  X_MACRO(BASE, CHAR, 8, 16, __, m4, m8, m2, 2, /*MLEN=*/2, NAME, OP)      \
  X_MACRO(BASE, CHAR, 8, 16, __, m8, __, m4, 3, /*MLEN=*/1, NAME, OP)

#define HWY_RVV_FOREACH_16_TRUNC(X_MACRO, BASE, CHAR, NAME, OP)           \
  X_MACRO(BASE, CHAR, 16, 32, 8, mf2, m1, mf4, -1, /*MLEN=*/32, NAME, OP) \
  X_MACRO(BASE, CHAR, 16, 32, 8, m1, m2, mf2, 0, /*MLEN=*/16, NAME, OP)   \
  X_MACRO(BASE, CHAR, 16, 32, 8, m2, m4, m1, 1, /*MLEN=*/8, NAME, OP)     \
  X_MACRO(BASE, CHAR, 16, 32, 8, m4, m8, m2, 2, /*MLEN=*/4, NAME, OP)     \
  X_MACRO(BASE, CHAR, 16, 32, 8, m8, __, m4, 3, /*MLEN=*/2, NAME, OP)

#define HWY_RVV_FOREACH_32_TRUNC(X_MACRO, BASE, CHAR, NAME, OP)          \
  X_MACRO(BASE, CHAR, 32, 64, 16, m1, m2, mf2, 0, /*MLEN=*/32, NAME, OP) \
  X_MACRO(BASE, CHAR, 32, 64, 16, m2, m4, m1, 1, /*MLEN=*/16, NAME, OP)  \
  X_MACRO(BASE, CHAR, 32, 64, 16, m4, m8, m2, 2, /*MLEN=*/8, NAME, OP)   \
  X_MACRO(BASE, CHAR, 32, 64, 16, m8, __, m4, 3, /*MLEN=*/4, NAME, OP)

#define HWY_RVV_FOREACH_64_TRUNC(X_MACRO, BASE, CHAR, NAME, OP)         \
  X_MACRO(BASE, CHAR, 64, __, 32, m2, m4, m1, 1, /*MLEN=*/32, NAME, OP) \
  X_MACRO(BASE, CHAR, 64, __, 32, m4, m8, m2, 2, /*MLEN=*/16, NAME, OP) \
  X_MACRO(BASE, CHAR, 64, __, 32, m8, __, m4, 3, /*MLEN=*/8, NAME, OP)

// LMULS = _DEMOTE: can demote from SEW*LMUL to SEWH*LMULH.
#define HWY_RVV_FOREACH_08_DEMOTE(X_MACRO, BASE, CHAR, NAME, OP)           \
  X_MACRO(BASE, CHAR, 8, 16, __, mf4, mf2, mf8, -2, /*MLEN=*/32, NAME, OP) \
  X_MACRO(BASE, CHAR, 8, 16, __, mf2, m1, mf4, -1, /*MLEN=*/16, NAME, OP)  \
  X_MACRO(BASE, CHAR, 8, 16, __, m1, m2, mf2, 0, /*MLEN=*/8, NAME, OP)     \
  X_MACRO(BASE, CHAR, 8, 16, __, m2, m4, m1, 1, /*MLEN=*/4, NAME, OP)      \
  X_MACRO(BASE, CHAR, 8, 16, __, m4, m8, m2, 2, /*MLEN=*/2, NAME, OP)      \
  X_MACRO(BASE, CHAR, 8, 16, __, m8, __, m4, 3, /*MLEN=*/1, NAME, OP)

#define HWY_RVV_FOREACH_16_DEMOTE(X_MACRO, BASE, CHAR, NAME, OP)           \
  X_MACRO(BASE, CHAR, 16, 32, 8, mf4, mf2, mf8, -2, /*MLEN=*/64, NAME, OP) \
  X_MACRO(BASE, CHAR, 16, 32, 8, mf2, m1, mf4, -1, /*MLEN=*/32, NAME, OP)  \
  X_MACRO(BASE, CHAR, 16, 32, 8, m1, m2, mf2, 0, /*MLEN=*/16, NAME, OP)    \
  X_MACRO(BASE, CHAR, 16, 32, 8, m2, m4, m1, 1, /*MLEN=*/8, NAME, OP)      \
  X_MACRO(BASE, CHAR, 16, 32, 8, m4, m8, m2, 2, /*MLEN=*/4, NAME, OP)      \
  X_MACRO(BASE, CHAR, 16, 32, 8, m8, __, m4, 3, /*MLEN=*/2, NAME, OP)

#define HWY_RVV_FOREACH_32_DEMOTE(X_MACRO, BASE, CHAR, NAME, OP)           \
  X_MACRO(BASE, CHAR, 32, 64, 16, mf2, m1, mf4, -1, /*MLEN=*/64, NAME, OP) \
  X_MACRO(BASE, CHAR, 32, 64, 16, m1, m2, mf2, 0, /*MLEN=*/32, NAME, OP)   \
  X_MACRO(BASE, CHAR, 32, 64, 16, m2, m4, m1, 1, /*MLEN=*/16, NAME, OP)    \
  X_MACRO(BASE, CHAR, 32, 64, 16, m4, m8, m2, 2, /*MLEN=*/8, NAME, OP)     \
  X_MACRO(BASE, CHAR, 32, 64, 16, m8, __, m4, 3, /*MLEN=*/4, NAME, OP)

#define HWY_RVV_FOREACH_64_DEMOTE(X_MACRO, BASE, CHAR, NAME, OP)         \
  X_MACRO(BASE, CHAR, 64, __, 32, m1, m2, mf2, 0, /*MLEN=*/64, NAME, OP) \
  X_MACRO(BASE, CHAR, 64, __, 32, m2, m4, m1, 1, /*MLEN=*/32, NAME, OP)  \
  X_MACRO(BASE, CHAR, 64, __, 32, m4, m8, m2, 2, /*MLEN=*/16, NAME, OP)  \
  X_MACRO(BASE, CHAR, 64, __, 32, m8, __, m4, 3, /*MLEN=*/8, NAME, OP)

// LMULS = _LE2: <= 2
#define HWY_RVV_FOREACH_08_LE2(X_MACRO, BASE, CHAR, NAME, OP)              \
  X_MACRO(BASE, CHAR, 8, 16, __, mf8, mf4, __, -3, /*MLEN=*/64, NAME, OP)  \
  X_MACRO(BASE, CHAR, 8, 16, __, mf4, mf2, mf8, -2, /*MLEN=*/32, NAME, OP) \
  X_MACRO(BASE, CHAR, 8, 16, __, mf2, m1, mf4, -1, /*MLEN=*/16, NAME, OP)  \
  X_MACRO(BASE, CHAR, 8, 16, __, m1, m2, mf2, 0, /*MLEN=*/8, NAME, OP)     \
  X_MACRO(BASE, CHAR, 8, 16, __, m2, m4, m1, 1, /*MLEN=*/4, NAME, OP)

#define HWY_RVV_FOREACH_16_LE2(X_MACRO, BASE, CHAR, NAME, OP)              \
  X_MACRO(BASE, CHAR, 16, 32, 8, mf4, mf2, mf8, -2, /*MLEN=*/64, NAME, OP) \
  X_MACRO(BASE, CHAR, 16, 32, 8, mf2, m1, mf4, -1, /*MLEN=*/32, NAME, OP)  \
  X_MACRO(BASE, CHAR, 16, 32, 8, m1, m2, mf2, 0, /*MLEN=*/16, NAME, OP)    \
  X_MACRO(BASE, CHAR, 16, 32, 8, m2, m4, m1, 1, /*MLEN=*/8, NAME, OP)

#define HWY_RVV_FOREACH_32_LE2(X_MACRO, BASE, CHAR, NAME, OP)              \
  X_MACRO(BASE, CHAR, 32, 64, 16, mf2, m1, mf4, -1, /*MLEN=*/64, NAME, OP) \
  X_MACRO(BASE, CHAR, 32, 64, 16, m1, m2, mf2, 0, /*MLEN=*/32, NAME, OP)   \
  X_MACRO(BASE, CHAR, 32, 64, 16, m2, m4, m1, 1, /*MLEN=*/16, NAME, OP)

#define HWY_RVV_FOREACH_64_LE2(X_MACRO, BASE, CHAR, NAME, OP)            \
  X_MACRO(BASE, CHAR, 64, __, 32, m1, m2, mf2, 0, /*MLEN=*/64, NAME, OP) \
  X_MACRO(BASE, CHAR, 64, __, 32, m2, m4, m1, 1, /*MLEN=*/32, NAME, OP)

// LMULS = _EXT: not the largest LMUL
#define HWY_RVV_FOREACH_08_EXT(X_MACRO, BASE, CHAR, NAME, OP) \
  HWY_RVV_FOREACH_08_LE2(X_MACRO, BASE, CHAR, NAME, OP)       \
  X_MACRO(BASE, CHAR, 8, 16, __, m4, m8, m2, 2, /*MLEN=*/2, NAME, OP)

#define HWY_RVV_FOREACH_16_EXT(X_MACRO, BASE, CHAR, NAME, OP) \
  HWY_RVV_FOREACH_16_LE2(X_MACRO, BASE, CHAR, NAME, OP)       \
  X_MACRO(BASE, CHAR, 16, 32, 8, m4, m8, m2, 2, /*MLEN=*/4, NAME, OP)

#define HWY_RVV_FOREACH_32_EXT(X_MACRO, BASE, CHAR, NAME, OP) \
  HWY_RVV_FOREACH_32_LE2(X_MACRO, BASE, CHAR, NAME, OP)       \
  X_MACRO(BASE, CHAR, 32, 64, 16, m4, m8, m2, 2, /*MLEN=*/8, NAME, OP)

#define HWY_RVV_FOREACH_64_EXT(X_MACRO, BASE, CHAR, NAME, OP) \
  HWY_RVV_FOREACH_64_LE2(X_MACRO, BASE, CHAR, NAME, OP)       \
  X_MACRO(BASE, CHAR, 64, __, 32, m4, m8, m2, 2, /*MLEN=*/16, NAME, OP)

// LMULS = _ALL (2^MinPow2() <= LMUL <= 8)
#define HWY_RVV_FOREACH_08_ALL(X_MACRO, BASE, CHAR, NAME, OP) \
  HWY_RVV_FOREACH_08_EXT(X_MACRO, BASE, CHAR, NAME, OP)       \
  X_MACRO(BASE, CHAR, 8, 16, __, m8, __, m4, 3, /*MLEN=*/1, NAME, OP)

#define HWY_RVV_FOREACH_16_ALL(X_MACRO, BASE, CHAR, NAME, OP) \
  HWY_RVV_FOREACH_16_EXT(X_MACRO, BASE, CHAR, NAME, OP)       \
  X_MACRO(BASE, CHAR, 16, 32, 8, m8, __, m4, 3, /*MLEN=*/2, NAME, OP)

#define HWY_RVV_FOREACH_32_ALL(X_MACRO, BASE, CHAR, NAME, OP) \
  HWY_RVV_FOREACH_32_EXT(X_MACRO, BASE, CHAR, NAME, OP)       \
  X_MACRO(BASE, CHAR, 32, 64, 16, m8, __, m4, 3, /*MLEN=*/4, NAME, OP)

#define HWY_RVV_FOREACH_64_ALL(X_MACRO, BASE, CHAR, NAME, OP) \
  HWY_RVV_FOREACH_64_EXT(X_MACRO, BASE, CHAR, NAME, OP)       \
  X_MACRO(BASE, CHAR, 64, __, 32, m8, __, m4, 3, /*MLEN=*/8, NAME, OP)

// 'Virtual' LMUL. This upholds the Highway guarantee that vectors are at least
// 128 bit and LowerHalf is defined whenever there are at least 2 lanes, even
// though RISC-V LMUL must be at least SEW/64 (notice that this rules out
// LMUL=1/2 for SEW=64). To bridge the gap, we add overloads for kPow2 equal to
// one less than should be supported, with all other parameters (vector type
// etc.) unchanged. For D with the lowest kPow2 ('virtual LMUL'), Lanes()
// returns half of what it usually would.
//
// Notice that we can only add overloads whenever there is a D argument: those
// are unique with respect to non-virtual-LMUL overloads because their kPow2
// template argument differs. Otherwise, there is no actual vuint64mf2_t, and
// defining another overload with the same LMUL would be an error. Thus we have
// a separate _VIRT category for HWY_RVV_FOREACH*, and the common case is
// _ALL_VIRT (meaning the regular LMUL plus the VIRT overloads), used in most
// functions that take a D.

#define HWY_RVV_FOREACH_08_VIRT(X_MACRO, BASE, CHAR, NAME, OP)

#define HWY_RVV_FOREACH_16_VIRT(X_MACRO, BASE, CHAR, NAME, OP) \
  X_MACRO(BASE, CHAR, 16, 32, 8, mf4, mf2, mf8, -3, /*MLEN=*/64, NAME, OP)

#define HWY_RVV_FOREACH_32_VIRT(X_MACRO, BASE, CHAR, NAME, OP) \
  X_MACRO(BASE, CHAR, 32, 64, 16, mf2, m1, mf4, -2, /*MLEN=*/64, NAME, OP)

#define HWY_RVV_FOREACH_64_VIRT(X_MACRO, BASE, CHAR, NAME, OP) \
  X_MACRO(BASE, CHAR, 64, __, 32, m1, m2, mf2, -1, /*MLEN=*/64, NAME, OP)

// ALL + VIRT
#define HWY_RVV_FOREACH_08_ALL_VIRT(X_MACRO, BASE, CHAR, NAME, OP) \
  HWY_RVV_FOREACH_08_ALL(X_MACRO, BASE, CHAR, NAME, OP)            \
  HWY_RVV_FOREACH_08_VIRT(X_MACRO, BASE, CHAR, NAME, OP)

#define HWY_RVV_FOREACH_16_ALL_VIRT(X_MACRO, BASE, CHAR, NAME, OP) \
  HWY_RVV_FOREACH_16_ALL(X_MACRO, BASE, CHAR, NAME, OP)            \
  HWY_RVV_FOREACH_16_VIRT(X_MACRO, BASE, CHAR, NAME, OP)

#define HWY_RVV_FOREACH_32_ALL_VIRT(X_MACRO, BASE, CHAR, NAME, OP) \
  HWY_RVV_FOREACH_32_ALL(X_MACRO, BASE, CHAR, NAME, OP)            \
  HWY_RVV_FOREACH_32_VIRT(X_MACRO, BASE, CHAR, NAME, OP)

#define HWY_RVV_FOREACH_64_ALL_VIRT(X_MACRO, BASE, CHAR, NAME, OP) \
  HWY_RVV_FOREACH_64_ALL(X_MACRO, BASE, CHAR, NAME, OP)            \
  HWY_RVV_FOREACH_64_VIRT(X_MACRO, BASE, CHAR, NAME, OP)

// LE2 + VIRT
#define HWY_RVV_FOREACH_08_LE2_VIRT(X_MACRO, BASE, CHAR, NAME, OP) \
  HWY_RVV_FOREACH_08_LE2(X_MACRO, BASE, CHAR, NAME, OP)            \
  HWY_RVV_FOREACH_08_VIRT(X_MACRO, BASE, CHAR, NAME, OP)

#define HWY_RVV_FOREACH_16_LE2_VIRT(X_MACRO, BASE, CHAR, NAME, OP) \
  HWY_RVV_FOREACH_16_LE2(X_MACRO, BASE, CHAR, NAME, OP)            \
  HWY_RVV_FOREACH_16_VIRT(X_MACRO, BASE, CHAR, NAME, OP)

#define HWY_RVV_FOREACH_32_LE2_VIRT(X_MACRO, BASE, CHAR, NAME, OP) \
  HWY_RVV_FOREACH_32_LE2(X_MACRO, BASE, CHAR, NAME, OP)            \
  HWY_RVV_FOREACH_32_VIRT(X_MACRO, BASE, CHAR, NAME, OP)

#define HWY_RVV_FOREACH_64_LE2_VIRT(X_MACRO, BASE, CHAR, NAME, OP) \
  HWY_RVV_FOREACH_64_LE2(X_MACRO, BASE, CHAR, NAME, OP)            \
  HWY_RVV_FOREACH_64_VIRT(X_MACRO, BASE, CHAR, NAME, OP)

// EXT + VIRT
#define HWY_RVV_FOREACH_08_EXT_VIRT(X_MACRO, BASE, CHAR, NAME, OP) \
  HWY_RVV_FOREACH_08_EXT(X_MACRO, BASE, CHAR, NAME, OP)            \
  HWY_RVV_FOREACH_08_VIRT(X_MACRO, BASE, CHAR, NAME, OP)

#define HWY_RVV_FOREACH_16_EXT_VIRT(X_MACRO, BASE, CHAR, NAME, OP) \
  HWY_RVV_FOREACH_16_EXT(X_MACRO, BASE, CHAR, NAME, OP)            \
  HWY_RVV_FOREACH_16_VIRT(X_MACRO, BASE, CHAR, NAME, OP)

#define HWY_RVV_FOREACH_32_EXT_VIRT(X_MACRO, BASE, CHAR, NAME, OP) \
  HWY_RVV_FOREACH_32_EXT(X_MACRO, BASE, CHAR, NAME, OP)            \
  HWY_RVV_FOREACH_32_VIRT(X_MACRO, BASE, CHAR, NAME, OP)

#define HWY_RVV_FOREACH_64_EXT_VIRT(X_MACRO, BASE, CHAR, NAME, OP) \
  HWY_RVV_FOREACH_64_EXT(X_MACRO, BASE, CHAR, NAME, OP)            \
  HWY_RVV_FOREACH_64_VIRT(X_MACRO, BASE, CHAR, NAME, OP)

// DEMOTE + VIRT
#define HWY_RVV_FOREACH_08_DEMOTE_VIRT(X_MACRO, BASE, CHAR, NAME, OP) \
  HWY_RVV_FOREACH_08_DEMOTE(X_MACRO, BASE, CHAR, NAME, OP)            \
  HWY_RVV_FOREACH_08_VIRT(X_MACRO, BASE, CHAR, NAME, OP)

#define HWY_RVV_FOREACH_16_DEMOTE_VIRT(X_MACRO, BASE, CHAR, NAME, OP) \
  HWY_RVV_FOREACH_16_DEMOTE(X_MACRO, BASE, CHAR, NAME, OP)            \
  HWY_RVV_FOREACH_16_VIRT(X_MACRO, BASE, CHAR, NAME, OP)

#define HWY_RVV_FOREACH_32_DEMOTE_VIRT(X_MACRO, BASE, CHAR, NAME, OP) \
  HWY_RVV_FOREACH_32_DEMOTE(X_MACRO, BASE, CHAR, NAME, OP)            \
  HWY_RVV_FOREACH_32_VIRT(X_MACRO, BASE, CHAR, NAME, OP)

#define HWY_RVV_FOREACH_64_DEMOTE_VIRT(X_MACRO, BASE, CHAR, NAME, OP) \
  HWY_RVV_FOREACH_64_DEMOTE(X_MACRO, BASE, CHAR, NAME, OP)            \
  HWY_RVV_FOREACH_64_VIRT(X_MACRO, BASE, CHAR, NAME, OP)

// SEW for unsigned:
#define HWY_RVV_FOREACH_U08(X_MACRO, NAME, OP, LMULS) \
  HWY_CONCAT(HWY_RVV_FOREACH_08, LMULS)(X_MACRO, uint, u, NAME, OP)
#define HWY_RVV_FOREACH_U16(X_MACRO, NAME, OP, LMULS) \
  HWY_CONCAT(HWY_RVV_FOREACH_16, LMULS)(X_MACRO, uint, u, NAME, OP)
#define HWY_RVV_FOREACH_U32(X_MACRO, NAME, OP, LMULS) \
  HWY_CONCAT(HWY_RVV_FOREACH_32, LMULS)(X_MACRO, uint, u, NAME, OP)
#define HWY_RVV_FOREACH_U64(X_MACRO, NAME, OP, LMULS) \
  HWY_CONCAT(HWY_RVV_FOREACH_64, LMULS)(X_MACRO, uint, u, NAME, OP)

// SEW for signed:
#define HWY_RVV_FOREACH_I08(X_MACRO, NAME, OP, LMULS) \
  HWY_CONCAT(HWY_RVV_FOREACH_08, LMULS)(X_MACRO, int, i, NAME, OP)
#define HWY_RVV_FOREACH_I16(X_MACRO, NAME, OP, LMULS) \
  HWY_CONCAT(HWY_RVV_FOREACH_16, LMULS)(X_MACRO, int, i, NAME, OP)
#define HWY_RVV_FOREACH_I32(X_MACRO, NAME, OP, LMULS) \
  HWY_CONCAT(HWY_RVV_FOREACH_32, LMULS)(X_MACRO, int, i, NAME, OP)
#define HWY_RVV_FOREACH_I64(X_MACRO, NAME, OP, LMULS) \
  HWY_CONCAT(HWY_RVV_FOREACH_64, LMULS)(X_MACRO, int, i, NAME, OP)

// SEW for float:
#if HWY_HAVE_FLOAT16
#define HWY_RVV_FOREACH_F16(X_MACRO, NAME, OP, LMULS) \
  HWY_CONCAT(HWY_RVV_FOREACH_16, LMULS)(X_MACRO, float, f, NAME, OP)
#else
#define HWY_RVV_FOREACH_F16(X_MACRO, NAME, OP, LMULS)
#endif
#define HWY_RVV_FOREACH_F32(X_MACRO, NAME, OP, LMULS) \
  HWY_CONCAT(HWY_RVV_FOREACH_32, LMULS)(X_MACRO, float, f, NAME, OP)
#define HWY_RVV_FOREACH_F64(X_MACRO, NAME, OP, LMULS) \
  HWY_CONCAT(HWY_RVV_FOREACH_64, LMULS)(X_MACRO, float, f, NAME, OP)

// Commonly used type/SEW groups:
#define HWY_RVV_FOREACH_UI08(X_MACRO, NAME, OP, LMULS) \
  HWY_RVV_FOREACH_U08(X_MACRO, NAME, OP, LMULS)        \
  HWY_RVV_FOREACH_I08(X_MACRO, NAME, OP, LMULS)

#define HWY_RVV_FOREACH_UI16(X_MACRO, NAME, OP, LMULS) \
  HWY_RVV_FOREACH_U16(X_MACRO, NAME, OP, LMULS)        \
  HWY_RVV_FOREACH_I16(X_MACRO, NAME, OP, LMULS)

#define HWY_RVV_FOREACH_UI32(X_MACRO, NAME, OP, LMULS) \
  HWY_RVV_FOREACH_U32(X_MACRO, NAME, OP, LMULS)        \
  HWY_RVV_FOREACH_I32(X_MACRO, NAME, OP, LMULS)

#define HWY_RVV_FOREACH_UI64(X_MACRO, NAME, OP, LMULS) \
  HWY_RVV_FOREACH_U64(X_MACRO, NAME, OP, LMULS)        \
  HWY_RVV_FOREACH_I64(X_MACRO, NAME, OP, LMULS)

#define HWY_RVV_FOREACH_UI3264(X_MACRO, NAME, OP, LMULS) \
  HWY_RVV_FOREACH_UI32(X_MACRO, NAME, OP, LMULS)         \
  HWY_RVV_FOREACH_UI64(X_MACRO, NAME, OP, LMULS)

#define HWY_RVV_FOREACH_U163264(X_MACRO, NAME, OP, LMULS) \
  HWY_RVV_FOREACH_U16(X_MACRO, NAME, OP, LMULS)           \
  HWY_RVV_FOREACH_U32(X_MACRO, NAME, OP, LMULS)           \
  HWY_RVV_FOREACH_U64(X_MACRO, NAME, OP, LMULS)

#define HWY_RVV_FOREACH_I163264(X_MACRO, NAME, OP, LMULS) \
  HWY_RVV_FOREACH_I16(X_MACRO, NAME, OP, LMULS)           \
  HWY_RVV_FOREACH_I32(X_MACRO, NAME, OP, LMULS)           \
  HWY_RVV_FOREACH_I64(X_MACRO, NAME, OP, LMULS)

#define HWY_RVV_FOREACH_UI163264(X_MACRO, NAME, OP, LMULS) \
  HWY_RVV_FOREACH_U163264(X_MACRO, NAME, OP, LMULS)        \
  HWY_RVV_FOREACH_I163264(X_MACRO, NAME, OP, LMULS)

#define HWY_RVV_FOREACH_F3264(X_MACRO, NAME, OP, LMULS) \
  HWY_RVV_FOREACH_F32(X_MACRO, NAME, OP, LMULS)         \
  HWY_RVV_FOREACH_F64(X_MACRO, NAME, OP, LMULS)

// For all combinations of SEW:
#define HWY_RVV_FOREACH_U(X_MACRO, NAME, OP, LMULS) \
  HWY_RVV_FOREACH_U08(X_MACRO, NAME, OP, LMULS)     \
  HWY_RVV_FOREACH_U16(X_MACRO, NAME, OP, LMULS)     \
  HWY_RVV_FOREACH_U32(X_MACRO, NAME, OP, LMULS)     \
  HWY_RVV_FOREACH_U64(X_MACRO, NAME, OP, LMULS)

#define HWY_RVV_FOREACH_I(X_MACRO, NAME, OP, LMULS) \
  HWY_RVV_FOREACH_I08(X_MACRO, NAME, OP, LMULS)     \
  HWY_RVV_FOREACH_I16(X_MACRO, NAME, OP, LMULS)     \
  HWY_RVV_FOREACH_I32(X_MACRO, NAME, OP, LMULS)     \
  HWY_RVV_FOREACH_I64(X_MACRO, NAME, OP, LMULS)

#define HWY_RVV_FOREACH_F(X_MACRO, NAME, OP, LMULS) \
  HWY_RVV_FOREACH_F16(X_MACRO, NAME, OP, LMULS)     \
  HWY_RVV_FOREACH_F3264(X_MACRO, NAME, OP, LMULS)

// Commonly used type categories:
#define HWY_RVV_FOREACH_UI(X_MACRO, NAME, OP, LMULS) \
  HWY_RVV_FOREACH_U(X_MACRO, NAME, OP, LMULS)        \
  HWY_RVV_FOREACH_I(X_MACRO, NAME, OP, LMULS)

#define HWY_RVV_FOREACH(X_MACRO, NAME, OP, LMULS) \
  HWY_RVV_FOREACH_U(X_MACRO, NAME, OP, LMULS)     \
  HWY_RVV_FOREACH_I(X_MACRO, NAME, OP, LMULS)     \
  HWY_RVV_FOREACH_F(X_MACRO, NAME, OP, LMULS)

// Assemble types for use in x-macros
#define HWY_RVV_T(BASE, SEW) BASE##SEW##_t
#define HWY_RVV_D(BASE, SEW, N, SHIFT) Simd<HWY_RVV_T(BASE, SEW), N, SHIFT>
#define HWY_RVV_V(BASE, SEW, LMUL) v##BASE##SEW##LMUL##_t
#define HWY_RVV_M(MLEN) vbool##MLEN##_t

}  // namespace detail

// Until we have full intrinsic support for fractional LMUL, mixed-precision
// code can use LMUL 1..8 (adequate unless they need many registers).
#define HWY_SPECIALIZE(BASE, CHAR, SEW, SEWD, SEWH, LMUL, LMULD, LMULH, SHIFT, \
                       MLEN, NAME, OP)                                         \
  template <>                                                                  \
  struct DFromV_t<HWY_RVV_V(BASE, SEW, LMUL)> {                                \
    using Lane = HWY_RVV_T(BASE, SEW);                                         \
    using type = ScalableTag<Lane, SHIFT>;                                     \
  };

HWY_RVV_FOREACH(HWY_SPECIALIZE, _, _, _ALL)
#undef HWY_SPECIALIZE

// ------------------------------ Lanes

// WARNING: we want to query VLMAX/sizeof(T), but this may actually change VL!
#define HWY_RVV_LANES(BASE, CHAR, SEW, SEWD, SEWH, LMUL, LMULD, LMULH, SHIFT, \
                      MLEN, NAME, OP)                                         \
  template <size_t N>                                                         \
  HWY_API size_t NAME(HWY_RVV_D(BASE, SEW, N, SHIFT) d) {                     \
    constexpr size_t kFull = HWY_LANES(HWY_RVV_T(BASE, SEW));                 \
    constexpr size_t kCap = detail::ScaleByPower(N, SHIFT);                   \
    /* If no cap, avoid generating a constant by using VLMAX. */              \
    size_t actual = N == kFull ? __riscv_vsetvlmax_e##SEW##LMUL()             \
                               : __riscv_vsetvl_e##SEW##LMUL(kCap);           \
    /* Common case of full vectors: avoid any extra instructions. */          \
    /* actual accounts for LMUL, so do not shift again. */                    \
    if (d.Pow2() >= 0) return actual;                                         \
    /* In case of virtual LMUL (intrinsics do not provide "uint16mf8_t") */   \
    /* vsetvl may or may not be correct, so do it ourselves. */               \
    if (detail::ScaleByPower(128 / SEW, SHIFT) == 1) {                        \
      actual = detail::ScaleByPower(HWY_MIN(N, __riscv_vlenb() / (SEW / 8)),  \
                                    SHIFT);                                   \
    }                                                                         \
    return actual;                                                            \
  }

HWY_RVV_FOREACH(HWY_RVV_LANES, Lanes, setvlmax_e, _ALL_VIRT)
#undef HWY_RVV_LANES

template <size_t N, int kPow2>
HWY_API size_t Lanes(Simd<bfloat16_t, N, kPow2> /* tag*/) {
  return Lanes(Simd<uint16_t, N, kPow2>());
}

// ------------------------------ Common x-macros

// Last argument to most intrinsics. Use when the op has no d arg of its own,
// which means there is no user-specified cap.
#define HWY_RVV_AVL(SEW, SHIFT) \
  Lanes(ScalableTag<HWY_RVV_T(uint, SEW), SHIFT>())

// vector = f(vector), e.g. Not
#define HWY_RVV_RETV_ARGV(BASE, CHAR, SEW, SEWD, SEWH, LMUL, LMULD, LMULH,  \
                          SHIFT, MLEN, NAME, OP)                            \
  HWY_API HWY_RVV_V(BASE, SEW, LMUL) NAME(HWY_RVV_V(BASE, SEW, LMUL) v) {   \
    return __riscv_v##OP##_v_##CHAR##SEW##LMUL(v, HWY_RVV_AVL(SEW, SHIFT)); \
  }

// vector = f(vector, scalar), e.g. detail::AddS
#define HWY_RVV_RETV_ARGVS(BASE, CHAR, SEW, SEWD, SEWH, LMUL, LMULD, LMULH,  \
                           SHIFT, MLEN, NAME, OP)                            \
  HWY_API HWY_RVV_V(BASE, SEW, LMUL)                                         \
      NAME(HWY_RVV_V(BASE, SEW, LMUL) a, HWY_RVV_T(BASE, SEW) b) {           \
    return __riscv_v##OP##_##CHAR##SEW##LMUL(a, b, HWY_RVV_AVL(SEW, SHIFT)); \
  }

// vector = f(vector, vector), e.g. Add
#define HWY_RVV_RETV_ARGVV(BASE, CHAR, SEW, SEWD, SEWH, LMUL, LMULD, LMULH, \
                           SHIFT, MLEN, NAME, OP)                           \
  HWY_API HWY_RVV_V(BASE, SEW, LMUL)                                        \
      NAME(HWY_RVV_V(BASE, SEW, LMUL) a, HWY_RVV_V(BASE, SEW, LMUL) b) {    \
    return __riscv_v##OP##_vv_##CHAR##SEW##LMUL(a, b,                       \
                                                HWY_RVV_AVL(SEW, SHIFT));   \
  }

// mask = f(mask)
#define HWY_RVV_RETM_ARGM(SEW, SHIFT, MLEN, NAME, OP) \
  HWY_API HWY_RVV_M(MLEN) NAME(HWY_RVV_M(MLEN) m) {   \
    return __riscv_vm##OP##_m_b##MLEN(m, ~0ull);      \
  }

// ================================================== INIT

// ------------------------------ Set

#define HWY_RVV_SET(BASE, CHAR, SEW, SEWD, SEWH, LMUL, LMULD, LMULH, SHIFT, \
                    MLEN, NAME, OP)                                         \
  template <size_t N>                                                       \
  HWY_API HWY_RVV_V(BASE, SEW, LMUL)                                        \
      NAME(HWY_RVV_D(BASE, SEW, N, SHIFT) d, HWY_RVV_T(BASE, SEW) arg) {    \
    return __riscv_v##OP##_##CHAR##SEW##LMUL(arg, Lanes(d));                \
  }

HWY_RVV_FOREACH_UI(HWY_RVV_SET, Set, mv_v_x, _ALL_VIRT)
HWY_RVV_FOREACH_F(HWY_RVV_SET, Set, fmv_v_f, _ALL_VIRT)
#undef HWY_RVV_SET

// Treat bfloat16_t as uint16_t (using the previously defined Set overloads);
// required for Zero and VFromD.
template <size_t N, int kPow2>
decltype(Set(Simd<uint16_t, N, kPow2>(), 0)) Set(Simd<bfloat16_t, N, kPow2> d,
                                                 bfloat16_t arg) {
  return Set(RebindToUnsigned<decltype(d)>(), arg.bits);
}

template <class D>
using VFromD = decltype(Set(D(), TFromD<D>()));

// ------------------------------ Zero

template <class D>
HWY_API VFromD<D> Zero(D d) {
  // Cast to support bfloat16_t.
  const RebindToUnsigned<decltype(d)> du;
  return BitCast(d, Set(du, 0));
}

// ------------------------------ Undefined

// RVV vundefined is 'poisoned' such that even XORing a _variable_ initialized
// by it gives unpredictable results. It should only be used for maskoff, so
// keep it internal. For the Highway op, just use Zero (single instruction).
namespace detail {
#define HWY_RVV_UNDEFINED(BASE, CHAR, SEW, SEWD, SEWH, LMUL, LMULD, LMULH, \
                          SHIFT, MLEN, NAME, OP)                           \
  template <size_t N>                                                      \
  HWY_API HWY_RVV_V(BASE, SEW, LMUL)                                       \
      NAME(HWY_RVV_D(BASE, SEW, N, SHIFT) /* tag */) {                     \
    return __riscv_v##OP##_##CHAR##SEW##LMUL(); /* no AVL */               \
  }

HWY_RVV_FOREACH(HWY_RVV_UNDEFINED, Undefined, undefined, _ALL)
#undef HWY_RVV_UNDEFINED
}  // namespace detail

template <class D>
HWY_API VFromD<D> Undefined(D d) {
  return Zero(d);
}

// ------------------------------ BitCast

namespace detail {

// Halves LMUL. (Use LMUL arg for the source so we can use _TRUNC.)
#define HWY_RVV_TRUNC(BASE, CHAR, SEW, SEWD, SEWH, LMUL, LMULD, LMULH, SHIFT, \
                      MLEN, NAME, OP)                                         \
  HWY_API HWY_RVV_V(BASE, SEW, LMULH) NAME(HWY_RVV_V(BASE, SEW, LMUL) v) {    \
    return __riscv_v##OP##_v_##CHAR##SEW##LMUL##_##CHAR##SEW##LMULH(          \
        v); /* no AVL */                                                      \
  }
HWY_RVV_FOREACH(HWY_RVV_TRUNC, Trunc, lmul_trunc, _TRUNC)
#undef HWY_RVV_TRUNC

// Doubles LMUL to `d2` (the arg is only necessary for _VIRT).
#define HWY_RVV_EXT(BASE, CHAR, SEW, SEWD, SEWH, LMUL, LMULD, LMULH, SHIFT, \
                    MLEN, NAME, OP)                                         \
  template <size_t N>                                                       \
  HWY_API HWY_RVV_V(BASE, SEW, LMULD)                                       \
      NAME(HWY_RVV_D(BASE, SEW, N, SHIFT + 1) /* d2 */,                     \
           HWY_RVV_V(BASE, SEW, LMUL) v) {                                  \
    return __riscv_v##OP##_v_##CHAR##SEW##LMUL##_##CHAR##SEW##LMULD(        \
        v); /* no AVL */                                                    \
  }
HWY_RVV_FOREACH(HWY_RVV_EXT, Ext, lmul_ext, _EXT)
#undef HWY_RVV_EXT

// For virtual LMUL e.g. 'uint32mf4_t', the return type should be mf2, which is
// the same as the actual input type.
#define HWY_RVV_EXT_VIRT(BASE, CHAR, SEW, SEWD, SEWH, LMUL, LMULD, LMULH, \
                         SHIFT, MLEN, NAME, OP)                           \
  template <size_t N>                                                     \
  HWY_API HWY_RVV_V(BASE, SEW, LMUL)                                      \
      NAME(HWY_RVV_D(BASE, SEW, N, SHIFT + 1) /* d2 */,                   \
           HWY_RVV_V(BASE, SEW, LMUL) v) {                                \
    return v;                                                             \
  }
HWY_RVV_FOREACH(HWY_RVV_EXT_VIRT, Ext, lmul_ext, _VIRT)
#undef HWY_RVV_EXT_VIRT

// For BitCastToByte, the D arg is only to prevent duplicate definitions caused
// by _ALL_VIRT.

// There is no reinterpret from u8 <-> u8, so just return.
#define HWY_RVV_CAST_U8(BASE, CHAR, SEW, SEWD, SEWH, LMUL, LMULD, LMULH, \
                        SHIFT, MLEN, NAME, OP)                           \
  template <typename T, size_t N>                                        \
  HWY_API vuint8##LMUL##_t BitCastToByte(Simd<T, N, SHIFT> /* d */,      \
                                         vuint8##LMUL##_t v) {           \
    return v;                                                            \
  }                                                                      \
  template <size_t N>                                                    \
  HWY_API vuint8##LMUL##_t BitCastFromByte(                              \
      HWY_RVV_D(BASE, SEW, N, SHIFT) /* d */, vuint8##LMUL##_t v) {      \
    return v;                                                            \
  }

// For i8, need a single reinterpret (HWY_RVV_CAST_IF does two).
#define HWY_RVV_CAST_I8(BASE, CHAR, SEW, SEWD, SEWH, LMUL, LMULD, LMULH, \
                        SHIFT, MLEN, NAME, OP)                           \
  template <typename T, size_t N>                                        \
  HWY_API vuint8##LMUL##_t BitCastToByte(Simd<T, N, SHIFT> /* d */,      \
                                         vint8##LMUL##_t v) {            \
    return __riscv_vreinterpret_v_i8##LMUL##_u8##LMUL(v);                \
  }                                                                      \
  template <size_t N>                                                    \
  HWY_API vint8##LMUL##_t BitCastFromByte(                               \
      HWY_RVV_D(BASE, SEW, N, SHIFT) /* d */, vuint8##LMUL##_t v) {      \
    return __riscv_vreinterpret_v_u8##LMUL##_i8##LMUL(v);                \
  }

// Separate u/i because clang only provides signed <-> unsigned reinterpret for
// the same SEW.
#define HWY_RVV_CAST_U(BASE, CHAR, SEW, SEWD, SEWH, LMUL, LMULD, LMULH, SHIFT, \
                       MLEN, NAME, OP)                                         \
  template <typename T, size_t N>                                              \
  HWY_API vuint8##LMUL##_t BitCastToByte(Simd<T, N, SHIFT> /* d */,            \
                                         HWY_RVV_V(BASE, SEW, LMUL) v) {       \
    return __riscv_v##OP##_v_##CHAR##SEW##LMUL##_u8##LMUL(v);                  \
  }                                                                            \
  template <size_t N>                                                          \
  HWY_API HWY_RVV_V(BASE, SEW, LMUL) BitCastFromByte(                          \
      HWY_RVV_D(BASE, SEW, N, SHIFT) /* d */, vuint8##LMUL##_t v) {            \
    return __riscv_v##OP##_v_u8##LMUL##_##CHAR##SEW##LMUL(v);                  \
  }

// Signed/Float: first cast to/from unsigned
#define HWY_RVV_CAST_IF(BASE, CHAR, SEW, SEWD, SEWH, LMUL, LMULD, LMULH, \
                        SHIFT, MLEN, NAME, OP)                           \
  template <typename T, size_t N>                                        \
  HWY_API vuint8##LMUL##_t BitCastToByte(Simd<T, N, SHIFT> /* d */,      \
                                         HWY_RVV_V(BASE, SEW, LMUL) v) { \
    return __riscv_v##OP##_v_u##SEW##LMUL##_u8##LMUL(                    \
        __riscv_v##OP##_v_##CHAR##SEW##LMUL##_u##SEW##LMUL(v));          \
  }                                                                      \
  template <size_t N>                                                    \
  HWY_API HWY_RVV_V(BASE, SEW, LMUL) BitCastFromByte(                    \
      HWY_RVV_D(BASE, SEW, N, SHIFT) /* d */, vuint8##LMUL##_t v) {      \
    return __riscv_v##OP##_v_u##SEW##LMUL##_##CHAR##SEW##LMUL(           \
        __riscv_v##OP##_v_u8##LMUL##_u##SEW##LMUL(v));                   \
  }

// Additional versions for virtual LMUL using LMULH for byte vectors.
#define HWY_RVV_CAST_VIRT_U(BASE, CHAR, SEW, SEWD, SEWH, LMUL, LMULD, LMULH, \
                            SHIFT, MLEN, NAME, OP)                           \
  template <typename T, size_t N>                                            \
  HWY_API vuint8##LMULH##_t BitCastToByte(Simd<T, N, SHIFT> /* d */,         \
                                          HWY_RVV_V(BASE, SEW, LMUL) v) {    \
    return detail::Trunc(__riscv_v##OP##_v_##CHAR##SEW##LMUL##_u8##LMUL(v)); \
  }                                                                          \
  template <size_t N>                                                        \
  HWY_API HWY_RVV_V(BASE, SEW, LMUL) BitCastFromByte(                        \
      HWY_RVV_D(BASE, SEW, N, SHIFT) /* d */, vuint8##LMULH##_t v) {         \
    HWY_RVV_D(uint, 8, N, SHIFT + 1) d2;                                     \
    const vuint8##LMUL##_t v2 = detail::Ext(d2, v);                          \
    return __riscv_v##OP##_v_u8##LMUL##_##CHAR##SEW##LMUL(v2);               \
  }

// Signed/Float: first cast to/from unsigned
#define HWY_RVV_CAST_VIRT_IF(BASE, CHAR, SEW, SEWD, SEWH, LMUL, LMULD, LMULH, \
                             SHIFT, MLEN, NAME, OP)                           \
  template <typename T, size_t N>                                             \
  HWY_API vuint8##LMULH##_t BitCastToByte(Simd<T, N, SHIFT> /* d */,          \
                                          HWY_RVV_V(BASE, SEW, LMUL) v) {     \
    return detail::Trunc(__riscv_v##OP##_v_u##SEW##LMUL##_u8##LMUL(           \
        __riscv_v##OP##_v_##CHAR##SEW##LMUL##_u##SEW##LMUL(v)));              \
  }                                                                           \
  template <size_t N>                                                         \
  HWY_API HWY_RVV_V(BASE, SEW, LMUL) BitCastFromByte(                         \
      HWY_RVV_D(BASE, SEW, N, SHIFT) /* d */, vuint8##LMULH##_t v) {          \
    HWY_RVV_D(uint, 8, N, SHIFT + 1) d2;                                      \
    const vuint8##LMUL##_t v2 = detail::Ext(d2, v);                           \
    return __riscv_v##OP##_v_u##SEW##LMUL##_##CHAR##SEW##LMUL(                \
        __riscv_v##OP##_v_u8##LMUL##_u##SEW##LMUL(v2));                       \
  }

HWY_RVV_FOREACH_U08(HWY_RVV_CAST_U8, _, reinterpret, _ALL)
HWY_RVV_FOREACH_I08(HWY_RVV_CAST_I8, _, reinterpret, _ALL)
HWY_RVV_FOREACH_U163264(HWY_RVV_CAST_U, _, reinterpret, _ALL)
HWY_RVV_FOREACH_I163264(HWY_RVV_CAST_IF, _, reinterpret, _ALL)
HWY_RVV_FOREACH_F(HWY_RVV_CAST_IF, _, reinterpret, _ALL)
HWY_RVV_FOREACH_U163264(HWY_RVV_CAST_VIRT_U, _, reinterpret, _VIRT)
HWY_RVV_FOREACH_I163264(HWY_RVV_CAST_VIRT_IF, _, reinterpret, _VIRT)
HWY_RVV_FOREACH_F(HWY_RVV_CAST_VIRT_IF, _, reinterpret, _VIRT)

#undef HWY_RVV_CAST_U8
#undef HWY_RVV_CAST_I8
#undef HWY_RVV_CAST_U
#undef HWY_RVV_CAST_IF
#undef HWY_RVV_CAST_VIRT_U
#undef HWY_RVV_CAST_VIRT_IF

template <size_t N, int kPow2>
HWY_INLINE VFromD<Simd<uint16_t, N, kPow2>> BitCastFromByte(
    Simd<bfloat16_t, N, kPow2> /* d */, VFromD<Simd<uint8_t, N, kPow2>> v) {
  return BitCastFromByte(Simd<uint16_t, N, kPow2>(), v);
}

}  // namespace detail

template <class D, class FromV>
HWY_API VFromD<D> BitCast(D d, FromV v) {
  return detail::BitCastFromByte(d, detail::BitCastToByte(d, v));
}

// ------------------------------ Iota

namespace detail {

#define HWY_RVV_IOTA(BASE, CHAR, SEW, SEWD, SEWH, LMUL, LMULD, LMULH, SHIFT,  \
                     MLEN, NAME, OP)                                          \
  template <size_t N>                                                         \
  HWY_API HWY_RVV_V(BASE, SEW, LMUL) NAME(HWY_RVV_D(BASE, SEW, N, SHIFT) d) { \
    return __riscv_v##OP##_##CHAR##SEW##LMUL(Lanes(d));                       \
  }

// For i8 lanes, this may well wrap around. Unsigned only is less error-prone.
HWY_RVV_FOREACH_U(HWY_RVV_IOTA, Iota0, id_v, _ALL_VIRT)
#undef HWY_RVV_IOTA

// Used by Expand.
#define HWY_RVV_MASKED_IOTA(BASE, CHAR, SEW, SEWD, SEWH, LMUL, LMULD, LMULH, \
                            SHIFT, MLEN, NAME, OP)                           \
  template <size_t N>                                                        \
  HWY_API HWY_RVV_V(BASE, SEW, LMUL)                                         \
      NAME(HWY_RVV_D(BASE, SEW, N, SHIFT) d, HWY_RVV_M(MLEN) mask) {         \
    return __riscv_v##OP##_##CHAR##SEW##LMUL(mask, Lanes(d));                \
  }

HWY_RVV_FOREACH_U(HWY_RVV_MASKED_IOTA, MaskedIota, iota_m, _ALL_VIRT)
#undef HWY_RVV_MASKED_IOTA

}  // namespace detail

// ================================================== LOGICAL

// ------------------------------ Not

HWY_RVV_FOREACH_UI(HWY_RVV_RETV_ARGV, Not, not, _ALL)

template <class V, HWY_IF_FLOAT_V(V)>
HWY_API V Not(const V v) {
  using DF = DFromV<V>;
  using DU = RebindToUnsigned<DF>;
  return BitCast(DF(), Not(BitCast(DU(), v)));
}

// ------------------------------ And

// Non-vector version (ideally immediate) for use with Iota0
namespace detail {
HWY_RVV_FOREACH_UI(HWY_RVV_RETV_ARGVS, AndS, and_vx, _ALL)
}  // namespace detail

HWY_RVV_FOREACH_UI(HWY_RVV_RETV_ARGVV, And, and, _ALL)

template <class V, HWY_IF_FLOAT_V(V)>
HWY_API V And(const V a, const V b) {
  using DF = DFromV<V>;
  using DU = RebindToUnsigned<DF>;
  return BitCast(DF(), And(BitCast(DU(), a), BitCast(DU(), b)));
}

// ------------------------------ Or

HWY_RVV_FOREACH_UI(HWY_RVV_RETV_ARGVV, Or, or, _ALL)

template <class V, HWY_IF_FLOAT_V(V)>
HWY_API V Or(const V a, const V b) {
  using DF = DFromV<V>;
  using DU = RebindToUnsigned<DF>;
  return BitCast(DF(), Or(BitCast(DU(), a), BitCast(DU(), b)));
}

// ------------------------------ Xor

// Non-vector version (ideally immediate) for use with Iota0
namespace detail {
HWY_RVV_FOREACH_UI(HWY_RVV_RETV_ARGVS, XorS, xor_vx, _ALL)
}  // namespace detail

HWY_RVV_FOREACH_UI(HWY_RVV_RETV_ARGVV, Xor, xor, _ALL)

template <class V, HWY_IF_FLOAT_V(V)>
HWY_API V Xor(const V a, const V b) {
  using DF = DFromV<V>;
  using DU = RebindToUnsigned<DF>;
  return BitCast(DF(), Xor(BitCast(DU(), a), BitCast(DU(), b)));
}

// ------------------------------ AndNot
template <class V>
HWY_API V AndNot(const V not_a, const V b) {
  return And(Not(not_a), b);
}

// ------------------------------ Xor3
template <class V>
HWY_API V Xor3(V x1, V x2, V x3) {
  return Xor(x1, Xor(x2, x3));
}

// ------------------------------ Or3
template <class V>
HWY_API V Or3(V o1, V o2, V o3) {
  return Or(o1, Or(o2, o3));
}

// ------------------------------ OrAnd
template <class V>
HWY_API V OrAnd(const V o, const V a1, const V a2) {
  return Or(o, And(a1, a2));
}

// ------------------------------ CopySign

HWY_RVV_FOREACH_F(HWY_RVV_RETV_ARGVV, CopySign, fsgnj, _ALL)

template <class V>
HWY_API V CopySignToAbs(const V abs, const V sign) {
  // RVV can also handle abs < 0, so no extra action needed.
  return CopySign(abs, sign);
}

// ================================================== ARITHMETIC

// Per-target flags to prevent generic_ops-inl.h defining Add etc.
#ifdef HWY_NATIVE_OPERATOR_REPLACEMENTS
#undef HWY_NATIVE_OPERATOR_REPLACEMENTS
#else
#define HWY_NATIVE_OPERATOR_REPLACEMENTS
#endif

// ------------------------------ Add

namespace detail {
HWY_RVV_FOREACH_UI(HWY_RVV_RETV_ARGVS, AddS, add_vx, _ALL)
HWY_RVV_FOREACH_F(HWY_RVV_RETV_ARGVS, AddS, fadd_vf, _ALL)
HWY_RVV_FOREACH_UI(HWY_RVV_RETV_ARGVS, ReverseSubS, rsub_vx, _ALL)
HWY_RVV_FOREACH_F(HWY_RVV_RETV_ARGVS, ReverseSubS, frsub_vf, _ALL)
}  // namespace detail

HWY_RVV_FOREACH_UI(HWY_RVV_RETV_ARGVV, Add, add, _ALL)
HWY_RVV_FOREACH_F(HWY_RVV_RETV_ARGVV, Add, fadd, _ALL)

// ------------------------------ Sub
HWY_RVV_FOREACH_UI(HWY_RVV_RETV_ARGVV, Sub, sub, _ALL)
HWY_RVV_FOREACH_F(HWY_RVV_RETV_ARGVV, Sub, fsub, _ALL)

// ------------------------------ SaturatedAdd

HWY_RVV_FOREACH_U08(HWY_RVV_RETV_ARGVV, SaturatedAdd, saddu, _ALL)
HWY_RVV_FOREACH_U16(HWY_RVV_RETV_ARGVV, SaturatedAdd, saddu, _ALL)

HWY_RVV_FOREACH_I08(HWY_RVV_RETV_ARGVV, SaturatedAdd, sadd, _ALL)
HWY_RVV_FOREACH_I16(HWY_RVV_RETV_ARGVV, SaturatedAdd, sadd, _ALL)

// ------------------------------ SaturatedSub

HWY_RVV_FOREACH_U08(HWY_RVV_RETV_ARGVV, SaturatedSub, ssubu, _ALL)
HWY_RVV_FOREACH_U16(HWY_RVV_RETV_ARGVV, SaturatedSub, ssubu, _ALL)

HWY_RVV_FOREACH_I08(HWY_RVV_RETV_ARGVV, SaturatedSub, ssub, _ALL)
HWY_RVV_FOREACH_I16(HWY_RVV_RETV_ARGVV, SaturatedSub, ssub, _ALL)

// ------------------------------ AverageRound

// TODO(janwas): check vxrm rounding mode
HWY_RVV_FOREACH_U08(HWY_RVV_RETV_ARGVV, AverageRound, aaddu, _ALL)
HWY_RVV_FOREACH_U16(HWY_RVV_RETV_ARGVV, AverageRound, aaddu, _ALL)

// ------------------------------ ShiftLeft[Same]

// Intrinsics do not define .vi forms, so use .vx instead.
#define HWY_RVV_SHIFT(BASE, CHAR, SEW, SEWD, SEWH, LMUL, LMULD, LMULH, SHIFT,  \
                      MLEN, NAME, OP)                                          \
  template <int kBits>                                                         \
  HWY_API HWY_RVV_V(BASE, SEW, LMUL) NAME(HWY_RVV_V(BASE, SEW, LMUL) v) {      \
    return __riscv_v##OP##_vx_##CHAR##SEW##LMUL(v, kBits,                      \
                                                HWY_RVV_AVL(SEW, SHIFT));      \
  }                                                                            \
  HWY_API HWY_RVV_V(BASE, SEW, LMUL)                                           \
      NAME##Same(HWY_RVV_V(BASE, SEW, LMUL) v, int bits) {                     \
    return __riscv_v##OP##_vx_##CHAR##SEW##LMUL(v, static_cast<uint8_t>(bits), \
                                                HWY_RVV_AVL(SEW, SHIFT));      \
  }

HWY_RVV_FOREACH_UI(HWY_RVV_SHIFT, ShiftLeft, sll, _ALL)

// ------------------------------ ShiftRight[Same]

HWY_RVV_FOREACH_U(HWY_RVV_SHIFT, ShiftRight, srl, _ALL)
HWY_RVV_FOREACH_I(HWY_RVV_SHIFT, ShiftRight, sra, _ALL)

#undef HWY_RVV_SHIFT

// ------------------------------ SumsOf8 (ShiftRight, Add)
template <class VU8>
HWY_API VFromD<Repartition<uint64_t, DFromV<VU8>>> SumsOf8(const VU8 v) {
  const DFromV<VU8> du8;
  const RepartitionToWide<decltype(du8)> du16;
  const RepartitionToWide<decltype(du16)> du32;
  const RepartitionToWide<decltype(du32)> du64;
  using VU16 = VFromD<decltype(du16)>;

  const VU16 vFDB97531 = ShiftRight<8>(BitCast(du16, v));
  const VU16 vECA86420 = detail::AndS(BitCast(du16, v), 0xFF);
  const VU16 sFE_DC_BA_98_76_54_32_10 = Add(vFDB97531, vECA86420);

  const VU16 szz_FE_zz_BA_zz_76_zz_32 =
      BitCast(du16, ShiftRight<16>(BitCast(du32, sFE_DC_BA_98_76_54_32_10)));
  const VU16 sxx_FC_xx_B8_xx_74_xx_30 =
      Add(sFE_DC_BA_98_76_54_32_10, szz_FE_zz_BA_zz_76_zz_32);
  const VU16 szz_zz_xx_FC_zz_zz_xx_74 =
      BitCast(du16, ShiftRight<32>(BitCast(du64, sxx_FC_xx_B8_xx_74_xx_30)));
  const VU16 sxx_xx_xx_F8_xx_xx_xx_70 =
      Add(sxx_FC_xx_B8_xx_74_xx_30, szz_zz_xx_FC_zz_zz_xx_74);
  return detail::AndS(BitCast(du64, sxx_xx_xx_F8_xx_xx_xx_70), 0xFFFFull);
}

// ------------------------------ RotateRight
template <int kBits, class V>
HWY_API V RotateRight(const V v) {
  constexpr size_t kSizeInBits = sizeof(TFromV<V>) * 8;
  static_assert(0 <= kBits && kBits < kSizeInBits, "Invalid shift count");
  if (kBits == 0) return v;
  return Or(ShiftRight<kBits>(v),
            ShiftLeft<HWY_MIN(kSizeInBits - 1, kSizeInBits - kBits)>(v));
}

// ------------------------------ Shl
#define HWY_RVV_SHIFT_VV(BASE, CHAR, SEW, SEWD, SEWH, LMUL, LMULD, LMULH,   \
                         SHIFT, MLEN, NAME, OP)                             \
  HWY_API HWY_RVV_V(BASE, SEW, LMUL)                                        \
      NAME(HWY_RVV_V(BASE, SEW, LMUL) v, HWY_RVV_V(BASE, SEW, LMUL) bits) { \
    return __riscv_v##OP##_vv_##CHAR##SEW##LMUL(v, bits,                    \
                                                HWY_RVV_AVL(SEW, SHIFT));   \
  }

HWY_RVV_FOREACH_U(HWY_RVV_SHIFT_VV, Shl, sll, _ALL)

#define HWY_RVV_SHIFT_II(BASE, CHAR, SEW, SEWD, SEWH, LMUL, LMULD, LMULH,   \
                         SHIFT, MLEN, NAME, OP)                             \
  HWY_API HWY_RVV_V(BASE, SEW, LMUL)                                        \
      NAME(HWY_RVV_V(BASE, SEW, LMUL) v, HWY_RVV_V(BASE, SEW, LMUL) bits) { \
    const HWY_RVV_D(uint, SEW, HWY_LANES(HWY_RVV_T(BASE, SEW)), SHIFT) du;  \
    return __riscv_v##OP##_vv_##CHAR##SEW##LMUL(v, BitCast(du, bits),       \
                                                HWY_RVV_AVL(SEW, SHIFT));   \
  }

HWY_RVV_FOREACH_I(HWY_RVV_SHIFT_II, Shl, sll, _ALL)

// ------------------------------ Shr

HWY_RVV_FOREACH_U(HWY_RVV_SHIFT_VV, Shr, srl, _ALL)
HWY_RVV_FOREACH_I(HWY_RVV_SHIFT_II, Shr, sra, _ALL)

#undef HWY_RVV_SHIFT_II
#undef HWY_RVV_SHIFT_VV

// ------------------------------ Min

namespace detail {

HWY_RVV_FOREACH_U(HWY_RVV_RETV_ARGVS, MinS, minu_vx, _ALL)
HWY_RVV_FOREACH_I(HWY_RVV_RETV_ARGVS, MinS, min_vx, _ALL)
HWY_RVV_FOREACH_F(HWY_RVV_RETV_ARGVS, MinS, fmin_vf, _ALL)

}  // namespace detail

HWY_RVV_FOREACH_U(HWY_RVV_RETV_ARGVV, Min, minu, _ALL)
HWY_RVV_FOREACH_I(HWY_RVV_RETV_ARGVV, Min, min, _ALL)
HWY_RVV_FOREACH_F(HWY_RVV_RETV_ARGVV, Min, fmin, _ALL)

// ------------------------------ Max

namespace detail {

HWY_RVV_FOREACH_U(HWY_RVV_RETV_ARGVS, MaxS, maxu_vx, _ALL)
HWY_RVV_FOREACH_I(HWY_RVV_RETV_ARGVS, MaxS, max_vx, _ALL)
HWY_RVV_FOREACH_F(HWY_RVV_RETV_ARGVS, MaxS, fmax_vf, _ALL)

}  // namespace detail

HWY_RVV_FOREACH_U(HWY_RVV_RETV_ARGVV, Max, maxu, _ALL)
HWY_RVV_FOREACH_I(HWY_RVV_RETV_ARGVV, Max, max, _ALL)
HWY_RVV_FOREACH_F(HWY_RVV_RETV_ARGVV, Max, fmax, _ALL)

// ------------------------------ Mul

// Per-target flags to prevent generic_ops-inl.h defining 8/64-bit operator*.
#ifdef HWY_NATIVE_MUL_8
#undef HWY_NATIVE_MUL_8
#else
#define HWY_NATIVE_MUL_8
#endif
#ifdef HWY_NATIVE_MUL_64
#undef HWY_NATIVE_MUL_64
#else
#define HWY_NATIVE_MUL_64
#endif

HWY_RVV_FOREACH_UI(HWY_RVV_RETV_ARGVV, Mul, mul, _ALL)
HWY_RVV_FOREACH_F(HWY_RVV_RETV_ARGVV, Mul, fmul, _ALL)

// ------------------------------ MulHigh

// Only for internal use (Highway only promises MulHigh for 16-bit inputs).
// Used by MulEven; vwmul does not work for m8.
namespace detail {
HWY_RVV_FOREACH_I32(HWY_RVV_RETV_ARGVV, MulHigh, mulh, _ALL)
HWY_RVV_FOREACH_U32(HWY_RVV_RETV_ARGVV, MulHigh, mulhu, _ALL)
HWY_RVV_FOREACH_U64(HWY_RVV_RETV_ARGVV, MulHigh, mulhu, _ALL)
}  // namespace detail

HWY_RVV_FOREACH_U16(HWY_RVV_RETV_ARGVV, MulHigh, mulhu, _ALL)
HWY_RVV_FOREACH_I16(HWY_RVV_RETV_ARGVV, MulHigh, mulh, _ALL)

// ------------------------------ MulFixedPoint15
HWY_RVV_FOREACH_I16(HWY_RVV_RETV_ARGVV, MulFixedPoint15, smul, _ALL)

// ------------------------------ Div
HWY_RVV_FOREACH_F(HWY_RVV_RETV_ARGVV, Div, fdiv, _ALL)

// ------------------------------ ApproximateReciprocal
HWY_RVV_FOREACH_F32(HWY_RVV_RETV_ARGV, ApproximateReciprocal, frec7, _ALL)

// ------------------------------ Sqrt
HWY_RVV_FOREACH_F(HWY_RVV_RETV_ARGV, Sqrt, fsqrt, _ALL)

// ------------------------------ ApproximateReciprocalSqrt
HWY_RVV_FOREACH_F32(HWY_RVV_RETV_ARGV, ApproximateReciprocalSqrt, frsqrt7, _ALL)

// ------------------------------ MulAdd

// Per-target flag to prevent generic_ops-inl.h from defining int MulAdd.
#ifdef HWY_NATIVE_INT_FMA
#undef HWY_NATIVE_INT_FMA
#else
#define HWY_NATIVE_INT_FMA
#endif

// Note: op is still named vv, not vvv.
#define HWY_RVV_FMA(BASE, CHAR, SEW, SEWD, SEWH, LMUL, LMULD, LMULH, SHIFT, \
                    MLEN, NAME, OP)                                         \
  HWY_API HWY_RVV_V(BASE, SEW, LMUL)                                        \
      NAME(HWY_RVV_V(BASE, SEW, LMUL) mul, HWY_RVV_V(BASE, SEW, LMUL) x,    \
           HWY_RVV_V(BASE, SEW, LMUL) add) {                                \
    return __riscv_v##OP##_vv_##CHAR##SEW##LMUL(add, mul, x,                \
                                                HWY_RVV_AVL(SEW, SHIFT));   \
  }

HWY_RVV_FOREACH_UI(HWY_RVV_FMA, MulAdd, macc, _ALL)
HWY_RVV_FOREACH_F(HWY_RVV_FMA, MulAdd, fmacc, _ALL)

// ------------------------------ NegMulAdd
HWY_RVV_FOREACH_UI(HWY_RVV_FMA, NegMulAdd, nmsac, _ALL)
HWY_RVV_FOREACH_F(HWY_RVV_FMA, NegMulAdd, fnmsac, _ALL)

// ------------------------------ MulSub
HWY_RVV_FOREACH_F(HWY_RVV_FMA, MulSub, fmsac, _ALL)

// ------------------------------ NegMulSub
HWY_RVV_FOREACH_F(HWY_RVV_FMA, NegMulSub, fnmacc, _ALL)

#undef HWY_RVV_FMA

// ================================================== COMPARE

// Comparisons set a mask bit to 1 if the condition is true, else 0. The XX in
// vboolXX_t is a power of two divisor for vector bits. SEW=8 / LMUL=1 = 1/8th
// of all bits; SEW=8 / LMUL=4 = half of all bits.

// SFINAE for mapping Simd<> to MLEN (up to 64).
#define HWY_RVV_IF_MLEN_D(D, MLEN) \
  hwy::EnableIf<MLenFromD(D()) == MLEN>* = nullptr

// Specialized for RVV instead of the generic test_util-inl.h implementation
// because more efficient, and helps implement MFromD.

#define HWY_RVV_MASK_FALSE(SEW, SHIFT, MLEN, NAME, OP) \
  template <class D, HWY_RVV_IF_MLEN_D(D, MLEN)>       \
  HWY_API HWY_RVV_M(MLEN) NAME(D d) {                  \
    return __riscv_vm##OP##_m_b##MLEN(Lanes(d));       \
  }

HWY_RVV_FOREACH_B(HWY_RVV_MASK_FALSE, MaskFalse, clr)
#undef HWY_RVV_MASK_FALSE
#undef HWY_RVV_IF_MLEN_D

template <class D>
using MFromD = decltype(MaskFalse(D()));

// mask = f(vector, vector)
#define HWY_RVV_RETM_ARGVV(BASE, CHAR, SEW, SEWD, SEWH, LMUL, LMULD, LMULH, \
                           SHIFT, MLEN, NAME, OP)                           \
  HWY_API HWY_RVV_M(MLEN)                                                   \
      NAME(HWY_RVV_V(BASE, SEW, LMUL) a, HWY_RVV_V(BASE, SEW, LMUL) b) {    \
    return __riscv_v##OP##_vv_##CHAR##SEW##LMUL##_b##MLEN(                  \
        a, b, HWY_RVV_AVL(SEW, SHIFT));                                     \
  }

// mask = f(vector, scalar)
#define HWY_RVV_RETM_ARGVS(BASE, CHAR, SEW, SEWD, SEWH, LMUL, LMULD, LMULH, \
                           SHIFT, MLEN, NAME, OP)                           \
  HWY_API HWY_RVV_M(MLEN)                                                   \
      NAME(HWY_RVV_V(BASE, SEW, LMUL) a, HWY_RVV_T(BASE, SEW) b) {          \
    return __riscv_v##OP##_##CHAR##SEW##LMUL##_b##MLEN(                     \
        a, b, HWY_RVV_AVL(SEW, SHIFT));                                     \
  }

// ------------------------------ Eq
HWY_RVV_FOREACH_UI(HWY_RVV_RETM_ARGVV, Eq, mseq, _ALL)
HWY_RVV_FOREACH_F(HWY_RVV_RETM_ARGVV, Eq, mfeq, _ALL)

namespace detail {
HWY_RVV_FOREACH_UI(HWY_RVV_RETM_ARGVS, EqS, mseq_vx, _ALL)
HWY_RVV_FOREACH_F(HWY_RVV_RETM_ARGVS, EqS, mfeq_vf, _ALL)
}  // namespace detail

// ------------------------------ Ne
HWY_RVV_FOREACH_UI(HWY_RVV_RETM_ARGVV, Ne, msne, _ALL)
HWY_RVV_FOREACH_F(HWY_RVV_RETM_ARGVV, Ne, mfne, _ALL)

namespace detail {
HWY_RVV_FOREACH_UI(HWY_RVV_RETM_ARGVS, NeS, msne_vx, _ALL)
HWY_RVV_FOREACH_F(HWY_RVV_RETM_ARGVS, NeS, mfne_vf, _ALL)
}  // namespace detail

// ------------------------------ Lt
HWY_RVV_FOREACH_U(HWY_RVV_RETM_ARGVV, Lt, msltu, _ALL)
HWY_RVV_FOREACH_I(HWY_RVV_RETM_ARGVV, Lt, mslt, _ALL)
HWY_RVV_FOREACH_F(HWY_RVV_RETM_ARGVV, Lt, mflt, _ALL)

namespace detail {
HWY_RVV_FOREACH_I(HWY_RVV_RETM_ARGVS, LtS, mslt_vx, _ALL)
HWY_RVV_FOREACH_U(HWY_RVV_RETM_ARGVS, LtS, msltu_vx, _ALL)
HWY_RVV_FOREACH_F(HWY_RVV_RETM_ARGVS, LtS, mflt_vf, _ALL)
}  // namespace detail

// ------------------------------ Le
HWY_RVV_FOREACH_U(HWY_RVV_RETM_ARGVV, Le, msleu, _ALL)
HWY_RVV_FOREACH_I(HWY_RVV_RETM_ARGVV, Le, msle, _ALL)
HWY_RVV_FOREACH_F(HWY_RVV_RETM_ARGVV, Le, mfle, _ALL)

#undef HWY_RVV_RETM_ARGVV
#undef HWY_RVV_RETM_ARGVS

// ------------------------------ Gt/Ge

template <class V>
HWY_API auto Ge(const V a, const V b) -> decltype(Le(a, b)) {
  return Le(b, a);
}

template <class V>
HWY_API auto Gt(const V a, const V b) -> decltype(Lt(a, b)) {
  return Lt(b, a);
}

// ------------------------------ TestBit
template <class V>
HWY_API auto TestBit(const V a, const V bit) -> decltype(Eq(a, bit)) {
  return detail::NeS(And(a, bit), 0);
}

// ------------------------------ Not
// NOLINTNEXTLINE
HWY_RVV_FOREACH_B(HWY_RVV_RETM_ARGM, Not, not )

// ------------------------------ And

// mask = f(mask_a, mask_b) (note arg2,arg1 order!)
#define HWY_RVV_RETM_ARGMM(SEW, SHIFT, MLEN, NAME, OP)                 \
  HWY_API HWY_RVV_M(MLEN) NAME(HWY_RVV_M(MLEN) a, HWY_RVV_M(MLEN) b) { \
    return __riscv_vm##OP##_mm_b##MLEN(b, a, HWY_RVV_AVL(SEW, SHIFT)); \
  }

HWY_RVV_FOREACH_B(HWY_RVV_RETM_ARGMM, And, and)

// ------------------------------ AndNot
HWY_RVV_FOREACH_B(HWY_RVV_RETM_ARGMM, AndNot, andn)

// ------------------------------ Or
HWY_RVV_FOREACH_B(HWY_RVV_RETM_ARGMM, Or, or)

// ------------------------------ Xor
HWY_RVV_FOREACH_B(HWY_RVV_RETM_ARGMM, Xor, xor)

// ------------------------------ ExclusiveNeither
HWY_RVV_FOREACH_B(HWY_RVV_RETM_ARGMM, ExclusiveNeither, xnor)

#undef HWY_RVV_RETM_ARGMM

// ------------------------------ IfThenElse

#define HWY_RVV_IF_THEN_ELSE(BASE, CHAR, SEW, SEWD, SEWH, LMUL, LMULD, LMULH, \
                             SHIFT, MLEN, NAME, OP)                           \
  HWY_API HWY_RVV_V(BASE, SEW, LMUL)                                          \
      NAME(HWY_RVV_M(MLEN) m, HWY_RVV_V(BASE, SEW, LMUL) yes,                 \
           HWY_RVV_V(BASE, SEW, LMUL) no) {                                   \
    return __riscv_v##OP##_vvm_##CHAR##SEW##LMUL(no, yes, m,                  \
                                                 HWY_RVV_AVL(SEW, SHIFT));    \
  }

HWY_RVV_FOREACH(HWY_RVV_IF_THEN_ELSE, IfThenElse, merge, _ALL)

#undef HWY_RVV_IF_THEN_ELSE

// ------------------------------ IfThenElseZero
template <class M, class V>
HWY_API V IfThenElseZero(const M mask, const V yes) {
  return IfThenElse(mask, yes, Zero(DFromV<V>()));
}

// ------------------------------ IfThenZeroElse

#define HWY_RVV_IF_THEN_ZERO_ELSE(BASE, CHAR, SEW, SEWD, SEWH, LMUL, LMULD, \
                                  LMULH, SHIFT, MLEN, NAME, OP)             \
  HWY_API HWY_RVV_V(BASE, SEW, LMUL)                                        \
      NAME(HWY_RVV_M(MLEN) m, HWY_RVV_V(BASE, SEW, LMUL) no) {              \
    return __riscv_v##OP##_##CHAR##SEW##LMUL(no, 0, m,                      \
                                             HWY_RVV_AVL(SEW, SHIFT));      \
  }

HWY_RVV_FOREACH_UI(HWY_RVV_IF_THEN_ZERO_ELSE, IfThenZeroElse, merge_vxm, _ALL)
HWY_RVV_FOREACH_F(HWY_RVV_IF_THEN_ZERO_ELSE, IfThenZeroElse, fmerge_vfm, _ALL)

#undef HWY_RVV_IF_THEN_ZERO_ELSE

// ------------------------------ MaskFromVec
template <class V>
HWY_API MFromD<DFromV<V>> MaskFromVec(const V v) {
  return detail::NeS(v, 0);
}

// ------------------------------ RebindMask
template <class D, typename MFrom>
HWY_API MFromD<D> RebindMask(const D /*d*/, const MFrom mask) {
  // No need to check lane size/LMUL are the same: if not, casting MFrom to
  // MFromD<D> would fail.
  return mask;
}

// ------------------------------ VecFromMask

// Returns mask ? ~0 : 0. No longer use sub.vx(Zero(), 1, mask) because per the
// default mask-agnostic policy, the result of inactive lanes may also be ~0.
#define HWY_RVV_VEC_FROM_MASK(BASE, CHAR, SEW, SEWD, SEWH, LMUL, LMULD, LMULH, \
                              SHIFT, MLEN, NAME, OP)                           \
  template <size_t N>                                                          \
  HWY_API HWY_RVV_V(BASE, SEW, LMUL)                                           \
      NAME(HWY_RVV_D(BASE, SEW, N, SHIFT) d, HWY_RVV_M(MLEN) m) {              \
    const RebindToSigned<decltype(d)> di;                                      \
    using TI = TFromD<decltype(di)>;                                           \
    return BitCast(                                                            \
        d, __riscv_v##OP##_i##SEW##LMUL(Zero(di), TI{-1}, m, Lanes(d)));       \
  }

HWY_RVV_FOREACH_UI(HWY_RVV_VEC_FROM_MASK, VecFromMask, merge_vxm, _ALL_VIRT)

#undef HWY_RVV_VEC_FROM_MASK

template <class D, HWY_IF_FLOAT_D(D)>
HWY_API VFromD<D> VecFromMask(const D d, MFromD<D> mask) {
  return BitCast(d, VecFromMask(RebindToUnsigned<D>(), mask));
}

// ------------------------------ IfVecThenElse (MaskFromVec)
template <class V>
HWY_API V IfVecThenElse(const V mask, const V yes, const V no) {
  return IfThenElse(MaskFromVec(mask), yes, no);
}

// ------------------------------ ZeroIfNegative
template <class V>
HWY_API V ZeroIfNegative(const V v) {
  return IfThenZeroElse(detail::LtS(v, 0), v);
}

// ------------------------------ BroadcastSignBit
template <class V>
HWY_API V BroadcastSignBit(const V v) {
  return ShiftRight<sizeof(TFromV<V>) * 8 - 1>(v);
}

// ------------------------------ IfNegativeThenElse (BroadcastSignBit)
template <class V>
HWY_API V IfNegativeThenElse(V v, V yes, V no) {
  static_assert(IsSigned<TFromV<V>>(), "Only works for signed/float");
  const DFromV<V> d;
  const RebindToSigned<decltype(d)> di;

  MFromD<decltype(d)> m =
      MaskFromVec(BitCast(d, BroadcastSignBit(BitCast(di, v))));
  return IfThenElse(m, yes, no);
}

// ------------------------------ FindFirstTrue

#define HWY_RVV_FIND_FIRST_TRUE(SEW, SHIFT, MLEN, NAME, OP)            \
  template <class D>                                                   \
  HWY_API intptr_t FindFirstTrue(D d, HWY_RVV_M(MLEN) m) {             \
    static_assert(MLenFromD(d) == MLEN, "Type mismatch");              \
    return __riscv_vfirst_m_b##MLEN(m, Lanes(d));                      \
  }                                                                    \
  template <class D>                                                   \
  HWY_API size_t FindKnownFirstTrue(D d, HWY_RVV_M(MLEN) m) {          \
    static_assert(MLenFromD(d) == MLEN, "Type mismatch");              \
    return static_cast<size_t>(__riscv_vfirst_m_b##MLEN(m, Lanes(d))); \
  }

HWY_RVV_FOREACH_B(HWY_RVV_FIND_FIRST_TRUE, , _)
#undef HWY_RVV_FIND_FIRST_TRUE

// ------------------------------ AllFalse
template <class D>
HWY_API bool AllFalse(D d, MFromD<D> m) {
  return FindFirstTrue(d, m) < 0;
}

// ------------------------------ AllTrue

#define HWY_RVV_ALL_TRUE(SEW, SHIFT, MLEN, NAME, OP)          \
  template <class D>                                          \
  HWY_API bool AllTrue(D d, HWY_RVV_M(MLEN) m) {              \
    static_assert(MLenFromD(d) == MLEN, "Type mismatch");     \
    return AllFalse(d, __riscv_vmnot_m_b##MLEN(m, Lanes(d))); \
  }

HWY_RVV_FOREACH_B(HWY_RVV_ALL_TRUE, _, _)
#undef HWY_RVV_ALL_TRUE

// ------------------------------ CountTrue

#define HWY_RVV_COUNT_TRUE(SEW, SHIFT, MLEN, NAME, OP)    \
  template <class D>                                      \
  HWY_API size_t CountTrue(D d, HWY_RVV_M(MLEN) m) {      \
    static_assert(MLenFromD(d) == MLEN, "Type mismatch"); \
    return __riscv_vcpop_m_b##MLEN(m, Lanes(d));          \
  }

HWY_RVV_FOREACH_B(HWY_RVV_COUNT_TRUE, _, _)
#undef HWY_RVV_COUNT_TRUE

// ================================================== MEMORY

// ------------------------------ Load

#define HWY_RVV_LOAD(BASE, CHAR, SEW, SEWD, SEWH, LMUL, LMULD, LMULH, SHIFT, \
                     MLEN, NAME, OP)                                         \
  template <size_t N>                                                        \
  HWY_API HWY_RVV_V(BASE, SEW, LMUL)                                         \
      NAME(HWY_RVV_D(BASE, SEW, N, SHIFT) d,                                 \
           const HWY_RVV_T(BASE, SEW) * HWY_RESTRICT p) {                    \
    return __riscv_v##OP##SEW##_v_##CHAR##SEW##LMUL(p, Lanes(d));            \
  }
HWY_RVV_FOREACH(HWY_RVV_LOAD, Load, le, _ALL_VIRT)
#undef HWY_RVV_LOAD

// There is no native BF16, treat as uint16_t.
template <size_t N, int kPow2>
HWY_API VFromD<Simd<uint16_t, N, kPow2>> Load(
    Simd<bfloat16_t, N, kPow2> d, const bfloat16_t* HWY_RESTRICT p) {
  return Load(RebindToUnsigned<decltype(d)>(),
              reinterpret_cast<const uint16_t * HWY_RESTRICT>(p));
}

template <size_t N, int kPow2>
HWY_API void Store(VFromD<Simd<uint16_t, N, kPow2>> v,
                   Simd<bfloat16_t, N, kPow2> d, bfloat16_t* HWY_RESTRICT p) {
  Store(v, RebindToUnsigned<decltype(d)>(),
        reinterpret_cast<uint16_t * HWY_RESTRICT>(p));
}

// ------------------------------ LoadU
template <class D>
HWY_API VFromD<D> LoadU(D d, const TFromD<D>* HWY_RESTRICT p) {
  // RVV only requires element alignment, not vector alignment.
  return Load(d, p);
}

// ------------------------------ MaskedLoad

#define HWY_RVV_MASKED_LOAD(BASE, CHAR, SEW, SEWD, SEWH, LMUL, LMULD, LMULH, \
                            SHIFT, MLEN, NAME, OP)                           \
  template <size_t N>                                                        \
  HWY_API HWY_RVV_V(BASE, SEW, LMUL)                                         \
      NAME(HWY_RVV_M(MLEN) m, HWY_RVV_D(BASE, SEW, N, SHIFT) d,              \
           const HWY_RVV_T(BASE, SEW) * HWY_RESTRICT p) {                    \
    return __riscv_v##OP##SEW##_v_##CHAR##SEW##LMUL##_m(m, p, Lanes(d));     \
  }
HWY_RVV_FOREACH(HWY_RVV_MASKED_LOAD, MaskedLoad, le, _ALL_VIRT)
#undef HWY_RVV_MASKED_LOAD

// ------------------------------ Store

#define HWY_RVV_STORE(BASE, CHAR, SEW, SEWD, SEWH, LMUL, LMULD, LMULH, SHIFT, \
                      MLEN, NAME, OP)                                         \
  template <size_t N>                                                         \
  HWY_API void NAME(HWY_RVV_V(BASE, SEW, LMUL) v,                             \
                    HWY_RVV_D(BASE, SEW, N, SHIFT) d,                         \
                    HWY_RVV_T(BASE, SEW) * HWY_RESTRICT p) {                  \
    return __riscv_v##OP##SEW##_v_##CHAR##SEW##LMUL(p, v, Lanes(d));          \
  }
HWY_RVV_FOREACH(HWY_RVV_STORE, Store, se, _ALL_VIRT)
#undef HWY_RVV_STORE

// ------------------------------ BlendedStore

#define HWY_RVV_BLENDED_STORE(BASE, CHAR, SEW, SEWD, SEWH, LMUL, LMULD, LMULH, \
                              SHIFT, MLEN, NAME, OP)                           \
  template <size_t N>                                                          \
  HWY_API void NAME(HWY_RVV_V(BASE, SEW, LMUL) v, HWY_RVV_M(MLEN) m,           \
                    HWY_RVV_D(BASE, SEW, N, SHIFT) d,                          \
                    HWY_RVV_T(BASE, SEW) * HWY_RESTRICT p) {                   \
    return __riscv_v##OP##SEW##_v_##CHAR##SEW##LMUL##_m(m, p, v, Lanes(d));    \
  }
HWY_RVV_FOREACH(HWY_RVV_BLENDED_STORE, BlendedStore, se, _ALL_VIRT)
#undef HWY_RVV_BLENDED_STORE

namespace detail {

#define HWY_RVV_STOREN(BASE, CHAR, SEW, SEWD, SEWH, LMUL, LMULD, LMULH, SHIFT, \
                       MLEN, NAME, OP)                                         \
  template <size_t N>                                                          \
  HWY_API void NAME(size_t count, HWY_RVV_V(BASE, SEW, LMUL) v,                \
                    HWY_RVV_D(BASE, SEW, N, SHIFT) /* d */,                    \
                    HWY_RVV_T(BASE, SEW) * HWY_RESTRICT p) {                   \
    return __riscv_v##OP##SEW##_v_##CHAR##SEW##LMUL(p, v, count);              \
  }
HWY_RVV_FOREACH(HWY_RVV_STOREN, StoreN, se, _ALL_VIRT)
#undef HWY_RVV_STOREN

}  // namespace detail

// ------------------------------ StoreU
template <class V, class D>
HWY_API void StoreU(const V v, D d, TFromD<D>* HWY_RESTRICT p) {
  // RVV only requires element alignment, not vector alignment.
  Store(v, d, p);
}

// ------------------------------ Stream
template <class V, class D, typename T>
HWY_API void Stream(const V v, D d, T* HWY_RESTRICT aligned) {
  Store(v, d, aligned);
}

// ------------------------------ ScatterOffset

#define HWY_RVV_SCATTER(BASE, CHAR, SEW, SEWD, SEWH, LMUL, LMULD, LMULH, \
                        SHIFT, MLEN, NAME, OP)                           \
  template <size_t N>                                                    \
  HWY_API void NAME(HWY_RVV_V(BASE, SEW, LMUL) v,                        \
                    HWY_RVV_D(BASE, SEW, N, SHIFT) d,                    \
                    HWY_RVV_T(BASE, SEW) * HWY_RESTRICT base,            \
                    HWY_RVV_V(int, SEW, LMUL) offset) {                  \
    const RebindToUnsigned<decltype(d)> du;                              \
    return __riscv_v##OP##ei##SEW##_v_##CHAR##SEW##LMUL(                 \
        base, BitCast(du, offset), v, Lanes(d));                         \
  }
HWY_RVV_FOREACH(HWY_RVV_SCATTER, ScatterOffset, sux, _ALL_VIRT)
#undef HWY_RVV_SCATTER

// ------------------------------ ScatterIndex

template <class D, HWY_IF_T_SIZE_D(D, 4)>
HWY_API void ScatterIndex(VFromD<D> v, D d, TFromD<D>* HWY_RESTRICT base,
                          const VFromD<RebindToSigned<D>> index) {
  return ScatterOffset(v, d, base, ShiftLeft<2>(index));
}

template <class D, HWY_IF_T_SIZE_D(D, 8)>
HWY_API void ScatterIndex(VFromD<D> v, D d, TFromD<D>* HWY_RESTRICT base,
                          const VFromD<RebindToSigned<D>> index) {
  return ScatterOffset(v, d, base, ShiftLeft<3>(index));
}

// ------------------------------ GatherOffset

#define HWY_RVV_GATHER(BASE, CHAR, SEW, SEWD, SEWH, LMUL, LMULD, LMULH, SHIFT, \
                       MLEN, NAME, OP)                                         \
  template <size_t N>                                                          \
  HWY_API HWY_RVV_V(BASE, SEW, LMUL)                                           \
      NAME(HWY_RVV_D(BASE, SEW, N, SHIFT) d,                                   \
           const HWY_RVV_T(BASE, SEW) * HWY_RESTRICT base,                     \
           HWY_RVV_V(int, SEW, LMUL) offset) {                                 \
    const RebindToUnsigned<decltype(d)> du;                                    \
    return __riscv_v##OP##ei##SEW##_v_##CHAR##SEW##LMUL(                       \
        base, BitCast(du, offset), Lanes(d));                                  \
  }
HWY_RVV_FOREACH(HWY_RVV_GATHER, GatherOffset, lux, _ALL_VIRT)
#undef HWY_RVV_GATHER

// ------------------------------ GatherIndex

template <class D, HWY_IF_T_SIZE_D(D, 4)>
HWY_API VFromD<D> GatherIndex(D d, const TFromD<D>* HWY_RESTRICT base,
                              const VFromD<RebindToSigned<D>> index) {
  return GatherOffset(d, base, ShiftLeft<2>(index));
}

template <class D, HWY_IF_T_SIZE_D(D, 8)>
HWY_API VFromD<D> GatherIndex(D d, const TFromD<D>* HWY_RESTRICT base,
                              const VFromD<RebindToSigned<D>> index) {
  return GatherOffset(d, base, ShiftLeft<3>(index));
}

// ------------------------------ LoadInterleaved2

// Per-target flag to prevent generic_ops-inl.h from defining LoadInterleaved2.
#ifdef HWY_NATIVE_LOAD_STORE_INTERLEAVED
#undef HWY_NATIVE_LOAD_STORE_INTERLEAVED
#else
#define HWY_NATIVE_LOAD_STORE_INTERLEAVED
#endif

#define HWY_RVV_LOAD2(BASE, CHAR, SEW, SEWD, SEWH, LMUL, LMULD, LMULH, SHIFT, \
                      MLEN, NAME, OP)                                         \
  template <size_t N>                                                         \
  HWY_API void NAME(HWY_RVV_D(BASE, SEW, N, SHIFT) d,                         \
                    const HWY_RVV_T(BASE, SEW) * HWY_RESTRICT unaligned,      \
                    HWY_RVV_V(BASE, SEW, LMUL) & v0,                          \
                    HWY_RVV_V(BASE, SEW, LMUL) & v1) {                        \
    __riscv_v##OP##e##SEW##_v_##CHAR##SEW##LMUL(&v0, &v1, unaligned,          \
                                                Lanes(d));                    \
  }
// Segments are limited to 8 registers, so we can only go up to LMUL=2.
HWY_RVV_FOREACH(HWY_RVV_LOAD2, LoadInterleaved2, lseg2, _LE2_VIRT)
#undef HWY_RVV_LOAD2

// ------------------------------ LoadInterleaved3

#define HWY_RVV_LOAD3(BASE, CHAR, SEW, SEWD, SEWH, LMUL, LMULD, LMULH, SHIFT, \
                      MLEN, NAME, OP)                                         \
  template <size_t N>                                                         \
  HWY_API void NAME(HWY_RVV_D(BASE, SEW, N, SHIFT) d,                         \
                    const HWY_RVV_T(BASE, SEW) * HWY_RESTRICT unaligned,      \
                    HWY_RVV_V(BASE, SEW, LMUL) & v0,                          \
                    HWY_RVV_V(BASE, SEW, LMUL) & v1,                          \
                    HWY_RVV_V(BASE, SEW, LMUL) & v2) {                        \
    __riscv_v##OP##e##SEW##_v_##CHAR##SEW##LMUL(&v0, &v1, &v2, unaligned,     \
                                                Lanes(d));                    \
  }
// Segments are limited to 8 registers, so we can only go up to LMUL=2.
HWY_RVV_FOREACH(HWY_RVV_LOAD3, LoadInterleaved3, lseg3, _LE2_VIRT)
#undef HWY_RVV_LOAD3

// ------------------------------ LoadInterleaved4

#define HWY_RVV_LOAD4(BASE, CHAR, SEW, SEWD, SEWH, LMUL, LMULD, LMULH, SHIFT, \
                      MLEN, NAME, OP)                                         \
  template <size_t N>                                                         \
  HWY_API void NAME(                                                          \
      HWY_RVV_D(BASE, SEW, N, SHIFT) d,                                       \
      const HWY_RVV_T(BASE, SEW) * HWY_RESTRICT aligned,                      \
      HWY_RVV_V(BASE, SEW, LMUL) & v0, HWY_RVV_V(BASE, SEW, LMUL) & v1,       \
      HWY_RVV_V(BASE, SEW, LMUL) & v2, HWY_RVV_V(BASE, SEW, LMUL) & v3) {     \
    __riscv_v##OP##e##SEW##_v_##CHAR##SEW##LMUL(&v0, &v1, &v2, &v3, aligned,  \
                                                Lanes(d));                    \
  }
// Segments are limited to 8 registers, so we can only go up to LMUL=2.
HWY_RVV_FOREACH(HWY_RVV_LOAD4, LoadInterleaved4, lseg4, _LE2_VIRT)
#undef HWY_RVV_LOAD4

// ------------------------------ StoreInterleaved2

#define HWY_RVV_STORE2(BASE, CHAR, SEW, SEWD, SEWH, LMUL, LMULD, LMULH, SHIFT, \
                       MLEN, NAME, OP)                                         \
  template <size_t N>                                                          \
  HWY_API void NAME(HWY_RVV_V(BASE, SEW, LMUL) v0,                             \
                    HWY_RVV_V(BASE, SEW, LMUL) v1,                             \
                    HWY_RVV_D(BASE, SEW, N, SHIFT) d,                          \
                    HWY_RVV_T(BASE, SEW) * HWY_RESTRICT unaligned) {           \
    __riscv_v##OP##e##SEW##_v_##CHAR##SEW##LMUL(unaligned, v0, v1, Lanes(d));  \
  }
// Segments are limited to 8 registers, so we can only go up to LMUL=2.
HWY_RVV_FOREACH(HWY_RVV_STORE2, StoreInterleaved2, sseg2, _LE2_VIRT)
#undef HWY_RVV_STORE2

// ------------------------------ StoreInterleaved3

#define HWY_RVV_STORE3(BASE, CHAR, SEW, SEWD, SEWH, LMUL, LMULD, LMULH, SHIFT, \
                       MLEN, NAME, OP)                                         \
  template <size_t N>                                                          \
  HWY_API void NAME(                                                           \
      HWY_RVV_V(BASE, SEW, LMUL) v0, HWY_RVV_V(BASE, SEW, LMUL) v1,            \
      HWY_RVV_V(BASE, SEW, LMUL) v2, HWY_RVV_D(BASE, SEW, N, SHIFT) d,         \
      HWY_RVV_T(BASE, SEW) * HWY_RESTRICT unaligned) {                         \
    __riscv_v##OP##e##SEW##_v_##CHAR##SEW##LMUL(unaligned, v0, v1, v2,         \
                                                Lanes(d));                     \
  }
// Segments are limited to 8 registers, so we can only go up to LMUL=2.
HWY_RVV_FOREACH(HWY_RVV_STORE3, StoreInterleaved3, sseg3, _LE2_VIRT)
#undef HWY_RVV_STORE3

// ------------------------------ StoreInterleaved4

#define HWY_RVV_STORE4(BASE, CHAR, SEW, SEWD, SEWH, LMUL, LMULD, LMULH, SHIFT, \
                       MLEN, NAME, OP)                                         \
  template <size_t N>                                                          \
  HWY_API void NAME(                                                           \
      HWY_RVV_V(BASE, SEW, LMUL) v0, HWY_RVV_V(BASE, SEW, LMUL) v1,            \
      HWY_RVV_V(BASE, SEW, LMUL) v2, HWY_RVV_V(BASE, SEW, LMUL) v3,            \
      HWY_RVV_D(BASE, SEW, N, SHIFT) d,                                        \
      HWY_RVV_T(BASE, SEW) * HWY_RESTRICT aligned) {                           \
    __riscv_v##OP##e##SEW##_v_##CHAR##SEW##LMUL(aligned, v0, v1, v2, v3,       \
                                                Lanes(d));                     \
  }
// Segments are limited to 8 registers, so we can only go up to LMUL=2.
HWY_RVV_FOREACH(HWY_RVV_STORE4, StoreInterleaved4, sseg4, _LE2_VIRT)
#undef HWY_RVV_STORE4

// ================================================== CONVERT

// ------------------------------ PromoteTo

// SEW is for the input so we can use F16 (no-op if not supported).
#define HWY_RVV_PROMOTE(BASE, CHAR, SEW, SEWD, SEWH, LMUL, LMULD, LMULH,     \
                        SHIFT, MLEN, NAME, OP)                               \
  template <size_t N>                                                        \
  HWY_API HWY_RVV_V(BASE, SEWD, LMULD) NAME(                                 \
      HWY_RVV_D(BASE, SEWD, N, SHIFT + 1) d, HWY_RVV_V(BASE, SEW, LMUL) v) { \
    return __riscv_v##OP##CHAR##SEWD##LMULD(v, Lanes(d));                    \
  }

HWY_RVV_FOREACH_U08(HWY_RVV_PROMOTE, PromoteTo, zext_vf2_, _EXT_VIRT)
HWY_RVV_FOREACH_U16(HWY_RVV_PROMOTE, PromoteTo, zext_vf2_, _EXT_VIRT)
HWY_RVV_FOREACH_U32(HWY_RVV_PROMOTE, PromoteTo, zext_vf2_, _EXT_VIRT)
HWY_RVV_FOREACH_I08(HWY_RVV_PROMOTE, PromoteTo, sext_vf2_, _EXT_VIRT)
HWY_RVV_FOREACH_I16(HWY_RVV_PROMOTE, PromoteTo, sext_vf2_, _EXT_VIRT)
HWY_RVV_FOREACH_I32(HWY_RVV_PROMOTE, PromoteTo, sext_vf2_, _EXT_VIRT)
HWY_RVV_FOREACH_F16(HWY_RVV_PROMOTE, PromoteTo, fwcvt_f_f_v_, _EXT_VIRT)
HWY_RVV_FOREACH_F32(HWY_RVV_PROMOTE, PromoteTo, fwcvt_f_f_v_, _EXT_VIRT)
#undef HWY_RVV_PROMOTE

// The above X-macro cannot handle 4x promotion nor type switching.
// TODO(janwas): use BASE2 arg to allow the latter.
#define HWY_RVV_PROMOTE(OP, BASE, CHAR, BITS, BASE_IN, BITS_IN, LMUL, LMUL_IN, \
                        SHIFT, ADD)                                            \
  template <size_t N>                                                          \
  HWY_API HWY_RVV_V(BASE, BITS, LMUL)                                          \
      PromoteTo(HWY_RVV_D(BASE, BITS, N, SHIFT + ADD) d,                       \
                HWY_RVV_V(BASE_IN, BITS_IN, LMUL_IN) v) {                      \
    return __riscv_v##OP##CHAR##BITS##LMUL(v, Lanes(d));                       \
  }

#define HWY_RVV_PROMOTE_X2(OP, BASE, CHAR, BITS, BASE_IN, BITS_IN)        \
  HWY_RVV_PROMOTE(OP, BASE, CHAR, BITS, BASE_IN, BITS_IN, m1, mf2, -2, 1) \
  HWY_RVV_PROMOTE(OP, BASE, CHAR, BITS, BASE_IN, BITS_IN, m1, mf2, -1, 1) \
  HWY_RVV_PROMOTE(OP, BASE, CHAR, BITS, BASE_IN, BITS_IN, m2, m1, 0, 1)   \
  HWY_RVV_PROMOTE(OP, BASE, CHAR, BITS, BASE_IN, BITS_IN, m4, m2, 1, 1)   \
  HWY_RVV_PROMOTE(OP, BASE, CHAR, BITS, BASE_IN, BITS_IN, m8, m4, 2, 1)

#define HWY_RVV_PROMOTE_X4(OP, BASE, CHAR, BITS, BASE_IN, BITS_IN)         \
  HWY_RVV_PROMOTE(OP, BASE, CHAR, BITS, BASE_IN, BITS_IN, mf2, mf8, -3, 2) \
  HWY_RVV_PROMOTE(OP, BASE, CHAR, BITS, BASE_IN, BITS_IN, m1, mf4, -2, 2)  \
  HWY_RVV_PROMOTE(OP, BASE, CHAR, BITS, BASE_IN, BITS_IN, m2, mf2, -1, 2)  \
  HWY_RVV_PROMOTE(OP, BASE, CHAR, BITS, BASE_IN, BITS_IN, m4, m1, 0, 2)    \
  HWY_RVV_PROMOTE(OP, BASE, CHAR, BITS, BASE_IN, BITS_IN, m8, m2, 1, 2)

HWY_RVV_PROMOTE_X4(zext_vf4_, uint, u, 32, uint, 8)
HWY_RVV_PROMOTE_X4(sext_vf4_, int, i, 32, int, 8)

// i32 to f64
HWY_RVV_PROMOTE_X2(fwcvt_f_x_v_, float, f, 64, int, 32)

#undef HWY_RVV_PROMOTE_X4
#undef HWY_RVV_PROMOTE_X2
#undef HWY_RVV_PROMOTE

// Unsigned to signed: cast for unsigned promote.
template <size_t N, int kPow2>
HWY_API auto PromoteTo(Simd<int16_t, N, kPow2> d,
                       VFromD<Rebind<uint8_t, decltype(d)>> v)
    -> VFromD<decltype(d)> {
  return BitCast(d, PromoteTo(RebindToUnsigned<decltype(d)>(), v));
}

template <size_t N, int kPow2>
HWY_API auto PromoteTo(Simd<int32_t, N, kPow2> d,
                       VFromD<Rebind<uint8_t, decltype(d)>> v)
    -> VFromD<decltype(d)> {
  return BitCast(d, PromoteTo(RebindToUnsigned<decltype(d)>(), v));
}

template <size_t N, int kPow2>
HWY_API auto PromoteTo(Simd<int32_t, N, kPow2> d,
                       VFromD<Rebind<uint16_t, decltype(d)>> v)
    -> VFromD<decltype(d)> {
  return BitCast(d, PromoteTo(RebindToUnsigned<decltype(d)>(), v));
}

template <size_t N, int kPow2>
HWY_API auto PromoteTo(Simd<float32_t, N, kPow2> d,
                       VFromD<Rebind<bfloat16_t, decltype(d)>> v)
    -> VFromD<decltype(d)> {
  const RebindToSigned<decltype(d)> di32;
  const Rebind<uint16_t, decltype(d)> du16;
  return BitCast(d, ShiftLeft<16>(PromoteTo(di32, BitCast(du16, v))));
}

// ------------------------------ DemoteTo U

// SEW is for the source so we can use _DEMOTE_VIRT.
#define HWY_RVV_DEMOTE(BASE, CHAR, SEW, SEWD, SEWH, LMUL, LMULD, LMULH, SHIFT, \
                       MLEN, NAME, OP)                                         \
  template <size_t N>                                                          \
  HWY_API HWY_RVV_V(BASE, SEWH, LMULH) NAME(                                   \
      HWY_RVV_D(BASE, SEWH, N, SHIFT - 1) d, HWY_RVV_V(BASE, SEW, LMUL) v) {   \
    return __riscv_v##OP##CHAR##SEWH##LMULH(v, 0, Lanes(d));                   \
  }

// Unsigned -> unsigned
HWY_RVV_FOREACH_U16(HWY_RVV_DEMOTE, DemoteTo, nclipu_wx_, _DEMOTE_VIRT)
HWY_RVV_FOREACH_U32(HWY_RVV_DEMOTE, DemoteTo, nclipu_wx_, _DEMOTE_VIRT)
HWY_RVV_FOREACH_U64(HWY_RVV_DEMOTE, DemoteTo, nclipu_wx_, _DEMOTE_VIRT)

// SEW is for the source so we can use _DEMOTE_VIRT.
#define HWY_RVV_DEMOTE_I_TO_U(BASE, CHAR, SEW, SEWD, SEWH, LMUL, LMULD, LMULH, \
                              SHIFT, MLEN, NAME, OP)                           \
  template <size_t N>                                                          \
  HWY_API HWY_RVV_V(uint, SEWH, LMULH) NAME(                                   \
      HWY_RVV_D(uint, SEWH, N, SHIFT - 1) dn, HWY_RVV_V(int, SEW, LMUL) v) {   \
    const HWY_RVV_D(uint, SEW, N, SHIFT) du;                                   \
    /* First clamp negative numbers to zero to match x86 packus. */            \
    return DemoteTo(dn, BitCast(du, detail::MaxS(v, 0)));                      \
  }
HWY_RVV_FOREACH_I64(HWY_RVV_DEMOTE_I_TO_U, DemoteTo, _, _DEMOTE_VIRT)
HWY_RVV_FOREACH_I32(HWY_RVV_DEMOTE_I_TO_U, DemoteTo, _, _DEMOTE_VIRT)
HWY_RVV_FOREACH_I16(HWY_RVV_DEMOTE_I_TO_U, DemoteTo, _, _DEMOTE_VIRT)
#undef HWY_RVV_DEMOTE_I_TO_U

template <size_t N>
HWY_API vuint8mf8_t DemoteTo(Simd<uint8_t, N, -3> d, const vint32mf2_t v) {
  return __riscv_vnclipu_wx_u8mf8(DemoteTo(Simd<uint16_t, N, -2>(), v), 0,
                                  Lanes(d));
}
template <size_t N>
HWY_API vuint8mf4_t DemoteTo(Simd<uint8_t, N, -2> d, const vint32m1_t v) {
  return __riscv_vnclipu_wx_u8mf4(DemoteTo(Simd<uint16_t, N, -1>(), v), 0,
                                  Lanes(d));
}
template <size_t N>
HWY_API vuint8mf2_t DemoteTo(Simd<uint8_t, N, -1> d, const vint32m2_t v) {
  return __riscv_vnclipu_wx_u8mf2(DemoteTo(Simd<uint16_t, N, 0>(), v), 0,
                                  Lanes(d));
}
template <size_t N>
HWY_API vuint8m1_t DemoteTo(Simd<uint8_t, N, 0> d, const vint32m4_t v) {
  return __riscv_vnclipu_wx_u8m1(DemoteTo(Simd<uint16_t, N, 1>(), v), 0,
                                 Lanes(d));
}
template <size_t N>
HWY_API vuint8m2_t DemoteTo(Simd<uint8_t, N, 1> d, const vint32m8_t v) {
  return __riscv_vnclipu_wx_u8m2(DemoteTo(Simd<uint16_t, N, 2>(), v), 0,
                                 Lanes(d));
}

template <size_t N>
HWY_API vuint8mf8_t DemoteTo(Simd<uint8_t, N, -3> d, const vuint32mf2_t v) {
  return __riscv_vnclipu_wx_u8mf8(DemoteTo(Simd<uint16_t, N, -2>(), v), 0,
                                  Lanes(d));
}
template <size_t N>
HWY_API vuint8mf4_t DemoteTo(Simd<uint8_t, N, -2> d, const vuint32m1_t v) {
  return __riscv_vnclipu_wx_u8mf4(DemoteTo(Simd<uint16_t, N, -1>(), v), 0,
                                  Lanes(d));
}
template <size_t N>
HWY_API vuint8mf2_t DemoteTo(Simd<uint8_t, N, -1> d, const vuint32m2_t v) {
  return __riscv_vnclipu_wx_u8mf2(DemoteTo(Simd<uint16_t, N, 0>(), v), 0,
                                  Lanes(d));
}
template <size_t N>
HWY_API vuint8m1_t DemoteTo(Simd<uint8_t, N, 0> d, const vuint32m4_t v) {
  return __riscv_vnclipu_wx_u8m1(DemoteTo(Simd<uint16_t, N, 1>(), v), 0,
                                 Lanes(d));
}
template <size_t N>
HWY_API vuint8m2_t DemoteTo(Simd<uint8_t, N, 1> d, const vuint32m8_t v) {
  return __riscv_vnclipu_wx_u8m2(DemoteTo(Simd<uint16_t, N, 2>(), v), 0,
                                 Lanes(d));
}

template <size_t N, int kPow2>
HWY_API VFromD<Simd<uint8_t, N, kPow2>> DemoteTo(
    Simd<uint8_t, N, kPow2> d, VFromD<Simd<int64_t, N, kPow2 + 3>> v) {
  return DemoteTo(d, DemoteTo(Simd<uint32_t, N, kPow2 + 2>(), v));
}

template <size_t N, int kPow2>
HWY_API VFromD<Simd<uint8_t, N, kPow2>> DemoteTo(
    Simd<uint8_t, N, kPow2> d, VFromD<Simd<uint64_t, N, kPow2 + 3>> v) {
  return DemoteTo(d, DemoteTo(Simd<uint32_t, N, kPow2 + 2>(), v));
}

template <size_t N, int kPow2>
HWY_API VFromD<Simd<uint16_t, N, kPow2>> DemoteTo(
    Simd<uint16_t, N, kPow2> d, VFromD<Simd<int64_t, N, kPow2 + 2>> v) {
  return DemoteTo(d, DemoteTo(Simd<uint32_t, N, kPow2 + 1>(), v));
}

template <size_t N, int kPow2>
HWY_API VFromD<Simd<uint16_t, N, kPow2>> DemoteTo(
    Simd<uint16_t, N, kPow2> d, VFromD<Simd<uint64_t, N, kPow2 + 2>> v) {
  return DemoteTo(d, DemoteTo(Simd<uint32_t, N, kPow2 + 1>(), v));
}

HWY_API vuint8mf8_t U8FromU32(const vuint32mf2_t v) {
  const size_t avl = Lanes(ScalableTag<uint8_t, -3>());
  return __riscv_vnclipu_wx_u8mf8(__riscv_vnclipu_wx_u16mf4(v, 0, avl), 0, avl);
}
HWY_API vuint8mf4_t U8FromU32(const vuint32m1_t v) {
  const size_t avl = Lanes(ScalableTag<uint8_t, -2>());
  return __riscv_vnclipu_wx_u8mf4(__riscv_vnclipu_wx_u16mf2(v, 0, avl), 0, avl);
}
HWY_API vuint8mf2_t U8FromU32(const vuint32m2_t v) {
  const size_t avl = Lanes(ScalableTag<uint8_t, -1>());
  return __riscv_vnclipu_wx_u8mf2(__riscv_vnclipu_wx_u16m1(v, 0, avl), 0, avl);
}
HWY_API vuint8m1_t U8FromU32(const vuint32m4_t v) {
  const size_t avl = Lanes(ScalableTag<uint8_t, 0>());
  return __riscv_vnclipu_wx_u8m1(__riscv_vnclipu_wx_u16m2(v, 0, avl), 0, avl);
}
HWY_API vuint8m2_t U8FromU32(const vuint32m8_t v) {
  const size_t avl = Lanes(ScalableTag<uint8_t, 1>());
  return __riscv_vnclipu_wx_u8m2(__riscv_vnclipu_wx_u16m4(v, 0, avl), 0, avl);
}

// ------------------------------ Truncations

template <size_t N>
HWY_API vuint8mf8_t TruncateTo(Simd<uint8_t, N, -3> d,
                               const VFromD<Simd<uint64_t, N, 0>> v) {
  const size_t avl = Lanes(d);
  const vuint64m1_t v1 = __riscv_vand(v, 0xFF, avl);
  const vuint32mf2_t v2 = __riscv_vnclipu_wx_u32mf2(v1, 0, avl);
  const vuint16mf4_t v3 = __riscv_vnclipu_wx_u16mf4(v2, 0, avl);
  return __riscv_vnclipu_wx_u8mf8(v3, 0, avl);
}

template <size_t N>
HWY_API vuint8mf4_t TruncateTo(Simd<uint8_t, N, -2> d,
                               const VFromD<Simd<uint64_t, N, 1>> v) {
  const size_t avl = Lanes(d);
  const vuint64m2_t v1 = __riscv_vand(v, 0xFF, avl);
  const vuint32m1_t v2 = __riscv_vnclipu_wx_u32m1(v1, 0, avl);
  const vuint16mf2_t v3 = __riscv_vnclipu_wx_u16mf2(v2, 0, avl);
  return __riscv_vnclipu_wx_u8mf4(v3, 0, avl);
}

template <size_t N>
HWY_API vuint8mf2_t TruncateTo(Simd<uint8_t, N, -1> d,
                               const VFromD<Simd<uint64_t, N, 2>> v) {
  const size_t avl = Lanes(d);
  const vuint64m4_t v1 = __riscv_vand(v, 0xFF, avl);
  const vuint32m2_t v2 = __riscv_vnclipu_wx_u32m2(v1, 0, avl);
  const vuint16m1_t v3 = __riscv_vnclipu_wx_u16m1(v2, 0, avl);
  return __riscv_vnclipu_wx_u8mf2(v3, 0, avl);
}

template <size_t N>
HWY_API vuint8m1_t TruncateTo(Simd<uint8_t, N, 0> d,
                              const VFromD<Simd<uint64_t, N, 3>> v) {
  const size_t avl = Lanes(d);
  const vuint64m8_t v1 = __riscv_vand(v, 0xFF, avl);
  const vuint32m4_t v2 = __riscv_vnclipu_wx_u32m4(v1, 0, avl);
  const vuint16m2_t v3 = __riscv_vnclipu_wx_u16m2(v2, 0, avl);
  return __riscv_vnclipu_wx_u8m1(v3, 0, avl);
}

template <size_t N>
HWY_API vuint16mf4_t TruncateTo(Simd<uint16_t, N, -2> d,
                                const VFromD<Simd<uint64_t, N, 0>> v) {
  const size_t avl = Lanes(d);
  const vuint64m1_t v1 = __riscv_vand(v, 0xFFFF, avl);
  const vuint32mf2_t v2 = __riscv_vnclipu_wx_u32mf2(v1, 0, avl);
  return __riscv_vnclipu_wx_u16mf4(v2, 0, avl);
}

template <size_t N>
HWY_API vuint16mf2_t TruncateTo(Simd<uint16_t, N, -1> d,
                                const VFromD<Simd<uint64_t, N, 1>> v) {
  const size_t avl = Lanes(d);
  const vuint64m2_t v1 = __riscv_vand(v, 0xFFFF, avl);
  const vuint32m1_t v2 = __riscv_vnclipu_wx_u32m1(v1, 0, avl);
  return __riscv_vnclipu_wx_u16mf2(v2, 0, avl);
}

template <size_t N>
HWY_API vuint16m1_t TruncateTo(Simd<uint16_t, N, 0> d,
                               const VFromD<Simd<uint64_t, N, 2>> v) {
  const size_t avl = Lanes(d);
  const vuint64m4_t v1 = __riscv_vand(v, 0xFFFF, avl);
  const vuint32m2_t v2 = __riscv_vnclipu_wx_u32m2(v1, 0, avl);
  return __riscv_vnclipu_wx_u16m1(v2, 0, avl);
}

template <size_t N>
HWY_API vuint16m2_t TruncateTo(Simd<uint16_t, N, 1> d,
                               const VFromD<Simd<uint64_t, N, 3>> v) {
  const size_t avl = Lanes(d);
  const vuint64m8_t v1 = __riscv_vand(v, 0xFFFF, avl);
  const vuint32m4_t v2 = __riscv_vnclipu_wx_u32m4(v1, 0, avl);
  return __riscv_vnclipu_wx_u16m2(v2, 0, avl);
}

template <size_t N>
HWY_API vuint32mf2_t TruncateTo(Simd<uint32_t, N, -1> d,
                                const VFromD<Simd<uint64_t, N, 0>> v) {
  const size_t avl = Lanes(d);
  const vuint64m1_t v1 = __riscv_vand(v, 0xFFFFFFFFu, avl);
  return __riscv_vnclipu_wx_u32mf2(v1, 0, avl);
}

template <size_t N>
HWY_API vuint32m1_t TruncateTo(Simd<uint32_t, N, 0> d,
                               const VFromD<Simd<uint64_t, N, 1>> v) {
  const size_t avl = Lanes(d);
  const vuint64m2_t v1 = __riscv_vand(v, 0xFFFFFFFFu, avl);
  return __riscv_vnclipu_wx_u32m1(v1, 0, avl);
}

template <size_t N>
HWY_API vuint32m2_t TruncateTo(Simd<uint32_t, N, 1> d,
                               const VFromD<Simd<uint64_t, N, 2>> v) {
  const size_t avl = Lanes(d);
  const vuint64m4_t v1 = __riscv_vand(v, 0xFFFFFFFFu, avl);
  return __riscv_vnclipu_wx_u32m2(v1, 0, avl);
}

template <size_t N>
HWY_API vuint32m4_t TruncateTo(Simd<uint32_t, N, 2> d,
                               const VFromD<Simd<uint64_t, N, 3>> v) {
  const size_t avl = Lanes(d);
  const vuint64m8_t v1 = __riscv_vand(v, 0xFFFFFFFFu, avl);
  return __riscv_vnclipu_wx_u32m4(v1, 0, avl);
}

template <size_t N>
HWY_API vuint8mf8_t TruncateTo(Simd<uint8_t, N, -3> d,
                               const VFromD<Simd<uint32_t, N, -1>> v) {
  const size_t avl = Lanes(d);
  const vuint32mf2_t v1 = __riscv_vand(v, 0xFF, avl);
  const vuint16mf4_t v2 = __riscv_vnclipu_wx_u16mf4(v1, 0, avl);
  return __riscv_vnclipu_wx_u8mf8(v2, 0, avl);
}

template <size_t N>
HWY_API vuint8mf4_t TruncateTo(Simd<uint8_t, N, -2> d,
                               const VFromD<Simd<uint32_t, N, 0>> v) {
  const size_t avl = Lanes(d);
  const vuint32m1_t v1 = __riscv_vand(v, 0xFF, avl);
  const vuint16mf2_t v2 = __riscv_vnclipu_wx_u16mf2(v1, 0, avl);
  return __riscv_vnclipu_wx_u8mf4(v2, 0, avl);
}

template <size_t N>
HWY_API vuint8mf2_t TruncateTo(Simd<uint8_t, N, -1> d,
                               const VFromD<Simd<uint32_t, N, 1>> v) {
  const size_t avl = Lanes(d);
  const vuint32m2_t v1 = __riscv_vand(v, 0xFF, avl);
  const vuint16m1_t v2 = __riscv_vnclipu_wx_u16m1(v1, 0, avl);
  return __riscv_vnclipu_wx_u8mf2(v2, 0, avl);
}

template <size_t N>
HWY_API vuint8m1_t TruncateTo(Simd<uint8_t, N, 0> d,
                              const VFromD<Simd<uint32_t, N, 2>> v) {
  const size_t avl = Lanes(d);
  const vuint32m4_t v1 = __riscv_vand(v, 0xFF, avl);
  const vuint16m2_t v2 = __riscv_vnclipu_wx_u16m2(v1, 0, avl);
  return __riscv_vnclipu_wx_u8m1(v2, 0, avl);
}

template <size_t N>
HWY_API vuint8m2_t TruncateTo(Simd<uint8_t, N, 1> d,
                              const VFromD<Simd<uint32_t, N, 3>> v) {
  const size_t avl = Lanes(d);
  const vuint32m8_t v1 = __riscv_vand(v, 0xFF, avl);
  const vuint16m4_t v2 = __riscv_vnclipu_wx_u16m4(v1, 0, avl);
  return __riscv_vnclipu_wx_u8m2(v2, 0, avl);
}

template <size_t N>
HWY_API vuint16mf4_t TruncateTo(Simd<uint16_t, N, -2> d,
                                const VFromD<Simd<uint32_t, N, -1>> v) {
  const size_t avl = Lanes(d);
  const vuint32mf2_t v1 = __riscv_vand(v, 0xFFFF, avl);
  return __riscv_vnclipu_wx_u16mf4(v1, 0, avl);
}

template <size_t N>
HWY_API vuint16mf2_t TruncateTo(Simd<uint16_t, N, -1> d,
                                const VFromD<Simd<uint32_t, N, 0>> v) {
  const size_t avl = Lanes(d);
  const vuint32m1_t v1 = __riscv_vand(v, 0xFFFF, avl);
  return __riscv_vnclipu_wx_u16mf2(v1, 0, avl);
}

template <size_t N>
HWY_API vuint16m1_t TruncateTo(Simd<uint16_t, N, 0> d,
                               const VFromD<Simd<uint32_t, N, 1>> v) {
  const size_t avl = Lanes(d);
  const vuint32m2_t v1 = __riscv_vand(v, 0xFFFF, avl);
  return __riscv_vnclipu_wx_u16m1(v1, 0, avl);
}

template <size_t N>
HWY_API vuint16m2_t TruncateTo(Simd<uint16_t, N, 1> d,
                               const VFromD<Simd<uint32_t, N, 2>> v) {
  const size_t avl = Lanes(d);
  const vuint32m4_t v1 = __riscv_vand(v, 0xFFFF, avl);
  return __riscv_vnclipu_wx_u16m2(v1, 0, avl);
}

template <size_t N>
HWY_API vuint16m4_t TruncateTo(Simd<uint16_t, N, 2> d,
                               const VFromD<Simd<uint32_t, N, 3>> v) {
  const size_t avl = Lanes(d);
  const vuint32m8_t v1 = __riscv_vand(v, 0xFFFF, avl);
  return __riscv_vnclipu_wx_u16m4(v1, 0, avl);
}

template <size_t N>
HWY_API vuint8mf8_t TruncateTo(Simd<uint8_t, N, -3> d,
                               const VFromD<Simd<uint16_t, N, -2>> v) {
  const size_t avl = Lanes(d);
  const vuint16mf4_t v1 = __riscv_vand(v, 0xFF, avl);
  return __riscv_vnclipu_wx_u8mf8(v1, 0, avl);
}

template <size_t N>
HWY_API vuint8mf4_t TruncateTo(Simd<uint8_t, N, -2> d,
                               const VFromD<Simd<uint16_t, N, -1>> v) {
  const size_t avl = Lanes(d);
  const vuint16mf2_t v1 = __riscv_vand(v, 0xFF, avl);
  return __riscv_vnclipu_wx_u8mf4(v1, 0, avl);
}

template <size_t N>
HWY_API vuint8mf2_t TruncateTo(Simd<uint8_t, N, -1> d,
                               const VFromD<Simd<uint16_t, N, 0>> v) {
  const size_t avl = Lanes(d);
  const vuint16m1_t v1 = __riscv_vand(v, 0xFF, avl);
  return __riscv_vnclipu_wx_u8mf2(v1, 0, avl);
}

template <size_t N>
HWY_API vuint8m1_t TruncateTo(Simd<uint8_t, N, 0> d,
                              const VFromD<Simd<uint16_t, N, 1>> v) {
  const size_t avl = Lanes(d);
  const vuint16m2_t v1 = __riscv_vand(v, 0xFF, avl);
  return __riscv_vnclipu_wx_u8m1(v1, 0, avl);
}

template <size_t N>
HWY_API vuint8m2_t TruncateTo(Simd<uint8_t, N, 1> d,
                              const VFromD<Simd<uint16_t, N, 2>> v) {
  const size_t avl = Lanes(d);
  const vuint16m4_t v1 = __riscv_vand(v, 0xFF, avl);
  return __riscv_vnclipu_wx_u8m2(v1, 0, avl);
}

template <size_t N>
HWY_API vuint8m4_t TruncateTo(Simd<uint8_t, N, 2> d,
                              const VFromD<Simd<uint16_t, N, 3>> v) {
  const size_t avl = Lanes(d);
  const vuint16m8_t v1 = __riscv_vand(v, 0xFF, avl);
  return __riscv_vnclipu_wx_u8m4(v1, 0, avl);
}

// ------------------------------ DemoteTo I

HWY_RVV_FOREACH_I16(HWY_RVV_DEMOTE, DemoteTo, nclip_wx_, _DEMOTE_VIRT)
HWY_RVV_FOREACH_I32(HWY_RVV_DEMOTE, DemoteTo, nclip_wx_, _DEMOTE_VIRT)
HWY_RVV_FOREACH_I64(HWY_RVV_DEMOTE, DemoteTo, nclip_wx_, _DEMOTE_VIRT)

template <size_t N>
HWY_API vint8mf8_t DemoteTo(Simd<int8_t, N, -3> d, const vint32mf2_t v) {
  return DemoteTo(d, DemoteTo(Simd<int16_t, N, -2>(), v));
}
template <size_t N>
HWY_API vint8mf4_t DemoteTo(Simd<int8_t, N, -2> d, const vint32m1_t v) {
  return DemoteTo(d, DemoteTo(Simd<int16_t, N, -1>(), v));
}
template <size_t N>
HWY_API vint8mf2_t DemoteTo(Simd<int8_t, N, -1> d, const vint32m2_t v) {
  return DemoteTo(d, DemoteTo(Simd<int16_t, N, 0>(), v));
}
template <size_t N>
HWY_API vint8m1_t DemoteTo(Simd<int8_t, N, 0> d, const vint32m4_t v) {
  return DemoteTo(d, DemoteTo(Simd<int16_t, N, 1>(), v));
}
template <size_t N>
HWY_API vint8m2_t DemoteTo(Simd<int8_t, N, 1> d, const vint32m8_t v) {
  return DemoteTo(d, DemoteTo(Simd<int16_t, N, 2>(), v));
}

template <size_t N, int kPow2>
HWY_API VFromD<Simd<int8_t, N, kPow2>> DemoteTo(
    Simd<int8_t, N, kPow2> d, VFromD<Simd<int64_t, N, kPow2 + 3>> v) {
  return DemoteTo(d, DemoteTo(Simd<int32_t, N, kPow2 + 2>(), v));
}

template <size_t N, int kPow2>
HWY_API VFromD<Simd<int16_t, N, kPow2>> DemoteTo(
    Simd<int16_t, N, kPow2> d, VFromD<Simd<int64_t, N, kPow2 + 2>> v) {
  return DemoteTo(d, DemoteTo(Simd<int32_t, N, kPow2 + 1>(), v));
}

#undef HWY_RVV_DEMOTE

// ------------------------------ DemoteTo F

// SEW is for the source so we can use _DEMOTE_VIRT.
#define HWY_RVV_DEMOTE_F(BASE, CHAR, SEW, SEWD, SEWH, LMUL, LMULD, LMULH,    \
                         SHIFT, MLEN, NAME, OP)                              \
  template <size_t N>                                                        \
  HWY_API HWY_RVV_V(BASE, SEWH, LMULH) NAME(                                 \
      HWY_RVV_D(BASE, SEWH, N, SHIFT - 1) d, HWY_RVV_V(BASE, SEW, LMUL) v) { \
    return __riscv_v##OP##SEWH##LMULH(v, Lanes(d));                          \
  }

#if HWY_HAVE_FLOAT16
HWY_RVV_FOREACH_F32(HWY_RVV_DEMOTE_F, DemoteTo, fncvt_rod_f_f_w_f, _DEMOTE_VIRT)
#endif
HWY_RVV_FOREACH_F64(HWY_RVV_DEMOTE_F, DemoteTo, fncvt_rod_f_f_w_f, _DEMOTE_VIRT)
#undef HWY_RVV_DEMOTE_F

// TODO(janwas): add BASE2 arg to allow generating this via DEMOTE_F.
template <size_t N>
HWY_API vint32mf2_t DemoteTo(Simd<int32_t, N, -2> d, const vfloat64m1_t v) {
  return __riscv_vfncvt_rtz_x_f_w_i32mf2(v, Lanes(d));
}
template <size_t N>
HWY_API vint32mf2_t DemoteTo(Simd<int32_t, N, -1> d, const vfloat64m1_t v) {
  return __riscv_vfncvt_rtz_x_f_w_i32mf2(v, Lanes(d));
}
template <size_t N>
HWY_API vint32m1_t DemoteTo(Simd<int32_t, N, 0> d, const vfloat64m2_t v) {
  return __riscv_vfncvt_rtz_x_f_w_i32m1(v, Lanes(d));
}
template <size_t N>
HWY_API vint32m2_t DemoteTo(Simd<int32_t, N, 1> d, const vfloat64m4_t v) {
  return __riscv_vfncvt_rtz_x_f_w_i32m2(v, Lanes(d));
}
template <size_t N>
HWY_API vint32m4_t DemoteTo(Simd<int32_t, N, 2> d, const vfloat64m8_t v) {
  return __riscv_vfncvt_rtz_x_f_w_i32m4(v, Lanes(d));
}

// SEW is for the source so we can use _DEMOTE_VIRT.
#define HWY_RVV_DEMOTE_TO_SHR_16(BASE, CHAR, SEW, SEWD, SEWH, LMUL, LMULD,   \
                                 LMULH, SHIFT, MLEN, NAME, OP)               \
  template <size_t N>                                                        \
  HWY_API HWY_RVV_V(BASE, SEWH, LMULH) NAME(                                 \
      HWY_RVV_D(BASE, SEWH, N, SHIFT - 1) d, HWY_RVV_V(BASE, SEW, LMUL) v) { \
    return __riscv_v##OP##CHAR##SEWH##LMULH(v, 16, Lanes(d));                \
  }
namespace detail {
HWY_RVV_FOREACH_U32(HWY_RVV_DEMOTE_TO_SHR_16, DemoteToShr16, nclipu_wx_,
                    _DEMOTE_VIRT)
}
#undef HWY_RVV_DEMOTE_TO_SHR_16

template <size_t N, int kPow2>
HWY_API VFromD<Simd<uint16_t, N, kPow2>> DemoteTo(
    Simd<bfloat16_t, N, kPow2> d, VFromD<Simd<float, N, kPow2 + 1>> v) {
  const RebindToUnsigned<decltype(d)> du16;
  const Rebind<uint32_t, decltype(d)> du32;
  return detail::DemoteToShr16(du16, BitCast(du32, v));
}

// ------------------------------ ConvertTo F

#define HWY_RVV_CONVERT(BASE, CHAR, SEW, SEWD, SEWH, LMUL, LMULD, LMULH,       \
                        SHIFT, MLEN, NAME, OP)                                 \
  template <size_t N>                                                          \
  HWY_API HWY_RVV_V(BASE, SEW, LMUL) ConvertTo(                                \
      HWY_RVV_D(BASE, SEW, N, SHIFT) d, HWY_RVV_V(int, SEW, LMUL) v) {         \
    return __riscv_vfcvt_f_x_v_f##SEW##LMUL(v, Lanes(d));                      \
  }                                                                            \
  template <size_t N>                                                          \
  HWY_API HWY_RVV_V(BASE, SEW, LMUL) ConvertTo(                                \
      HWY_RVV_D(BASE, SEW, N, SHIFT) d, HWY_RVV_V(uint, SEW, LMUL) v) {        \
    return __riscv_vfcvt_f_xu_v_f##SEW##LMUL(v, Lanes(d));                     \
  }                                                                            \
  /* Truncates (rounds toward zero). */                                        \
  template <size_t N>                                                          \
  HWY_API HWY_RVV_V(int, SEW, LMUL) ConvertTo(HWY_RVV_D(int, SEW, N, SHIFT) d, \
                                              HWY_RVV_V(BASE, SEW, LMUL) v) {  \
    return __riscv_vfcvt_rtz_x_f_v_i##SEW##LMUL(v, Lanes(d));                  \
  }                                                                            \
// API only requires f32 but we provide f64 for internal use.
HWY_RVV_FOREACH_F(HWY_RVV_CONVERT, _, _, _ALL_VIRT)
#undef HWY_RVV_CONVERT

// Uses default rounding mode. Must be separate because there is no D arg.
#define HWY_RVV_NEAREST(BASE, CHAR, SEW, SEWD, SEWH, LMUL, LMULD, LMULH,       \
                        SHIFT, MLEN, NAME, OP)                                 \
  HWY_API HWY_RVV_V(int, SEW, LMUL) NearestInt(HWY_RVV_V(BASE, SEW, LMUL) v) { \
    return __riscv_vfcvt_x_f_v_i##SEW##LMUL(v, HWY_RVV_AVL(SEW, SHIFT));       \
  }
HWY_RVV_FOREACH_F(HWY_RVV_NEAREST, _, _, _ALL)
#undef HWY_RVV_NEAREST

// ================================================== COMBINE

namespace detail {

// For x86-compatible behaviour mandated by Highway API: TableLookupBytes
// offsets are implicitly relative to the start of their 128-bit block.
template <typename T, size_t N, int kPow2>
size_t LanesPerBlock(Simd<T, N, kPow2> d) {
  size_t lpb = 16 / sizeof(T);
  if (IsFull(d)) return lpb;
  // Also honor the user-specified (constexpr) N limit.
  lpb = HWY_MIN(lpb, N);
  // No fraction, we're done.
  if (kPow2 >= 0) return lpb;
  // Fractional LMUL: Lanes(d) may be smaller than lpb, so honor that.
  return HWY_MIN(lpb, Lanes(d));
}

template <class D, class V>
HWY_INLINE V OffsetsOf128BitBlocks(const D d, const V iota0) {
  using T = MakeUnsigned<TFromD<D>>;
  return AndS(iota0, static_cast<T>(~(LanesPerBlock(d) - 1)));
}

template <size_t kLanes, class D>
HWY_INLINE MFromD<D> FirstNPerBlock(D /* tag */) {
  const RebindToUnsigned<D> du;
  const RebindToSigned<D> di;
  using TU = TFromD<decltype(du)>;
  const auto idx_mod = AndS(Iota0(du), static_cast<TU>(LanesPerBlock(du) - 1));
  return LtS(BitCast(di, idx_mod), static_cast<TFromD<decltype(di)>>(kLanes));
}

#define HWY_RVV_SLIDE_UP(BASE, CHAR, SEW, SEWD, SEWH, LMUL, LMULD, LMULH,  \
                         SHIFT, MLEN, NAME, OP)                            \
  HWY_API HWY_RVV_V(BASE, SEW, LMUL)                                       \
      NAME(HWY_RVV_V(BASE, SEW, LMUL) dst, HWY_RVV_V(BASE, SEW, LMUL) src, \
           size_t lanes) {                                                 \
    return __riscv_v##OP##_vx_##CHAR##SEW##LMUL(dst, src, lanes,           \
                                                HWY_RVV_AVL(SEW, SHIFT));  \
  }

#define HWY_RVV_SLIDE_DOWN(BASE, CHAR, SEW, SEWD, SEWH, LMUL, LMULD, LMULH, \
                           SHIFT, MLEN, NAME, OP)                           \
  HWY_API HWY_RVV_V(BASE, SEW, LMUL)                                        \
      NAME(HWY_RVV_V(BASE, SEW, LMUL) src, size_t lanes) {                  \
    return __riscv_v##OP##_vx_##CHAR##SEW##LMUL(src, lanes,                 \
                                                HWY_RVV_AVL(SEW, SHIFT));   \
  }

HWY_RVV_FOREACH(HWY_RVV_SLIDE_UP, SlideUp, slideup, _ALL)
HWY_RVV_FOREACH(HWY_RVV_SLIDE_DOWN, SlideDown, slidedown, _ALL)

#undef HWY_RVV_SLIDE_UP
#undef HWY_RVV_SLIDE_DOWN

}  // namespace detail

// ------------------------------ ConcatUpperLower
template <class D, class V>
HWY_API V ConcatUpperLower(D d, const V hi, const V lo) {
  return IfThenElse(FirstN(d, Lanes(d) / 2), lo, hi);
}

// ------------------------------ ConcatLowerLower
template <class D, class V>
HWY_API V ConcatLowerLower(D d, const V hi, const V lo) {
  return detail::SlideUp(lo, hi, Lanes(d) / 2);
}

// ------------------------------ ConcatUpperUpper
template <class D, class V>
HWY_API V ConcatUpperUpper(D d, const V hi, const V lo) {
  // Move upper half into lower
  const auto lo_down = detail::SlideDown(lo, Lanes(d) / 2);
  return ConcatUpperLower(d, hi, lo_down);
}

// ------------------------------ ConcatLowerUpper
template <class D, class V>
HWY_API V ConcatLowerUpper(D d, const V hi, const V lo) {
  // Move half of both inputs to the other half
  const auto hi_up = detail::SlideUp(hi, hi, Lanes(d) / 2);
  const auto lo_down = detail::SlideDown(lo, Lanes(d) / 2);
  return ConcatUpperLower(d, hi_up, lo_down);
}

// ------------------------------ Combine
template <class D2, class V>
HWY_API VFromD<D2> Combine(D2 d2, const V hi, const V lo) {
  return detail::SlideUp(detail::Ext(d2, lo), detail::Ext(d2, hi),
                         Lanes(d2) / 2);
}

// ------------------------------ ZeroExtendVector
template <class D2, class V>
HWY_API VFromD<D2> ZeroExtendVector(D2 d2, const V lo) {
  return Combine(d2, Xor(lo, lo), lo);
}

// ------------------------------ Lower/UpperHalf

namespace detail {

// RVV may only support LMUL >= SEW/64; returns whether that holds for D. Note
// that SEW = sizeof(T)*8 and LMUL = 1 << d.Pow2(). Add 3 to Pow2 to avoid
// negative shift counts.
template <class D>
constexpr bool IsSupportedLMUL(D d) {
  return (size_t{1} << (d.Pow2() + 3)) >= sizeof(TFromD<D>);
}

}  // namespace detail

// If IsSupportedLMUL, just 'truncate' i.e. halve LMUL.
template <class DH, hwy::EnableIf<detail::IsSupportedLMUL(DH())>* = nullptr>
HWY_API VFromD<DH> LowerHalf(const DH /* tag */, const VFromD<Twice<DH>> v) {
  return detail::Trunc(v);
}

// Otherwise, there is no corresponding intrinsic type (e.g. vuint64mf2_t), and
// the hardware may set "vill" if we attempt such an LMUL. However, the V
// extension on application processors requires Zvl128b, i.e. VLEN >= 128, so it
// still makes sense to have half of an SEW=64 vector. We instead just return
// the vector, and rely on the kPow2 in DH to halve the return value of Lanes().
template <class DH, class V,
          hwy::EnableIf<!detail::IsSupportedLMUL(DH())>* = nullptr>
HWY_API V LowerHalf(const DH /* tag */, const V v) {
  return v;
}

// Same, but without D arg
template <class V>
HWY_API VFromD<Half<DFromV<V>>> LowerHalf(const V v) {
  return LowerHalf(Half<DFromV<V>>(), v);
}

template <class DH>
HWY_API VFromD<DH> UpperHalf(const DH d2, const VFromD<Twice<DH>> v) {
  return LowerHalf(d2, detail::SlideDown(v, Lanes(d2)));
}

// ================================================== SWIZZLE

namespace detail {
// Special instruction for 1 lane is presumably faster?
#define HWY_RVV_SLIDE1(BASE, CHAR, SEW, SEWD, SEWH, LMUL, LMULD, LMULH, SHIFT, \
                       MLEN, NAME, OP)                                         \
  HWY_API HWY_RVV_V(BASE, SEW, LMUL) NAME(HWY_RVV_V(BASE, SEW, LMUL) v) {      \
    return __riscv_v##OP##_##CHAR##SEW##LMUL(v, 0, HWY_RVV_AVL(SEW, SHIFT));   \
  }

HWY_RVV_FOREACH_UI3264(HWY_RVV_SLIDE1, Slide1Up, slide1up_vx, _ALL)
HWY_RVV_FOREACH_F3264(HWY_RVV_SLIDE1, Slide1Up, fslide1up_vf, _ALL)
HWY_RVV_FOREACH_UI3264(HWY_RVV_SLIDE1, Slide1Down, slide1down_vx, _ALL)
HWY_RVV_FOREACH_F3264(HWY_RVV_SLIDE1, Slide1Down, fslide1down_vf, _ALL)
#undef HWY_RVV_SLIDE1
}  // namespace detail

// ------------------------------ GetLane

#define HWY_RVV_GET_LANE(BASE, CHAR, SEW, SEWD, SEWH, LMUL, LMULD, LMULH,     \
                         SHIFT, MLEN, NAME, OP)                               \
  HWY_API HWY_RVV_T(BASE, SEW) NAME(HWY_RVV_V(BASE, SEW, LMUL) v) {           \
    return __riscv_v##OP##_s_##CHAR##SEW##LMUL##_##CHAR##SEW(v); /* no AVL */ \
  }

HWY_RVV_FOREACH_UI(HWY_RVV_GET_LANE, GetLane, mv_x, _ALL)
HWY_RVV_FOREACH_F(HWY_RVV_GET_LANE, GetLane, fmv_f, _ALL)
#undef HWY_RVV_GET_LANE

// ------------------------------ ExtractLane
template <class V>
HWY_API TFromV<V> ExtractLane(const V v, size_t i) {
  return GetLane(detail::SlideDown(v, i));
}

// ------------------------------ InsertLane

template <class V, HWY_IF_NOT_T_SIZE_V(V, 1)>
HWY_API V InsertLane(const V v, size_t i, TFromV<V> t) {
  const DFromV<V> d;
  const RebindToUnsigned<decltype(d)> du;  // Iota0 is unsigned only
  using TU = TFromD<decltype(du)>;
  const auto is_i = detail::EqS(detail::Iota0(du), static_cast<TU>(i));
  return IfThenElse(RebindMask(d, is_i), Set(d, t), v);
}

namespace detail {
HWY_RVV_FOREACH_B(HWY_RVV_RETM_ARGM, SetOnlyFirst, sof)
}  // namespace detail

// For 8-bit lanes, Iota0 might overflow.
template <class V, HWY_IF_T_SIZE_V(V, 1)>
HWY_API V InsertLane(const V v, size_t i, TFromV<V> t) {
  const DFromV<V> d;
  const auto zero = Zero(d);
  const auto one = Set(d, 1);
  const auto ge_i = Eq(detail::SlideUp(zero, one, i), one);
  const auto is_i = detail::SetOnlyFirst(ge_i);
  return IfThenElse(RebindMask(d, is_i), Set(d, t), v);
}

// ------------------------------ OddEven

namespace detail {

// Faster version using a wide constant instead of Iota0 + AndS.
template <class D, HWY_IF_NOT_T_SIZE_D(D, 8)>
HWY_INLINE MFromD<D> IsEven(D d) {
  const RebindToUnsigned<decltype(d)> du;
  const RepartitionToWide<decltype(du)> duw;
  return RebindMask(d, detail::NeS(BitCast(du, Set(duw, 1)), 0u));
}

template <class D, HWY_IF_T_SIZE_D(D, 8)>
HWY_INLINE MFromD<D> IsEven(D d) {
  const RebindToUnsigned<decltype(d)> du;  // Iota0 is unsigned only
  return detail::EqS(detail::AndS(detail::Iota0(du), 1), 0);
}

// Also provide the negated form because there is no native CompressNot.
template <class D, HWY_IF_NOT_T_SIZE_D(D, 8)>
HWY_INLINE MFromD<D> IsOdd(D d) {
  const RebindToUnsigned<decltype(d)> du;
  const RepartitionToWide<decltype(du)> duw;
  return RebindMask(d, detail::EqS(BitCast(du, Set(duw, 1)), 0u));
}

template <class D, HWY_IF_T_SIZE_D(D, 8)>
HWY_INLINE MFromD<D> IsOdd(D d) {
  const RebindToUnsigned<decltype(d)> du;  // Iota0 is unsigned only
  return detail::NeS(detail::AndS(detail::Iota0(du), 1), 0);
}

}  // namespace detail

template <class V>
HWY_API V OddEven(const V a, const V b) {
  return IfThenElse(detail::IsEven(DFromV<V>()), b, a);
}

// ------------------------------ DupEven (OddEven)
template <class V>
HWY_API V DupEven(const V v) {
  const V up = detail::Slide1Up(v);
  return OddEven(up, v);
}

// ------------------------------ DupOdd (OddEven)
template <class V>
HWY_API V DupOdd(const V v) {
  const V down = detail::Slide1Down(v);
  return OddEven(v, down);
}

// ------------------------------ OddEvenBlocks
template <class V>
HWY_API V OddEvenBlocks(const V a, const V b) {
  const RebindToUnsigned<DFromV<V>> du;  // Iota0 is unsigned only
  constexpr size_t kShift = CeilLog2(16 / sizeof(TFromV<V>));
  const auto idx_block = ShiftRight<kShift>(detail::Iota0(du));
  const auto is_even = detail::EqS(detail::AndS(idx_block, 1), 0);
  return IfThenElse(is_even, b, a);
}

// ------------------------------ SwapAdjacentBlocks
template <class V>
HWY_API V SwapAdjacentBlocks(const V v) {
  const DFromV<V> d;
  const size_t lpb = detail::LanesPerBlock(d);
  const V down = detail::SlideDown(v, lpb);
  const V up = detail::SlideUp(v, v, lpb);
  return OddEvenBlocks(up, down);
}

// ------------------------------ TableLookupLanes

template <class D, class VI>
HWY_API VFromD<RebindToUnsigned<D>> IndicesFromVec(D d, VI vec) {
  static_assert(sizeof(TFromD<D>) == sizeof(TFromV<VI>), "Index != lane");
  const RebindToUnsigned<decltype(d)> du;  // instead of <D>: avoids unused d.
  const auto indices = BitCast(du, vec);
#if HWY_IS_DEBUG_BUILD
  HWY_DASSERT(AllTrue(du, detail::LtS(indices, Lanes(d))));
#endif
  return indices;
}

template <class D, typename TI>
HWY_API VFromD<RebindToUnsigned<D>> SetTableIndices(D d, const TI* idx) {
  static_assert(sizeof(TFromD<D>) == sizeof(TI), "Index size must match lane");
  return IndicesFromVec(d, LoadU(Rebind<TI, D>(), idx));
}

// <32bit are not part of Highway API, but used in Broadcast. This limits VLMAX
// to 2048! We could instead use vrgatherei16.
#define HWY_RVV_TABLE(BASE, CHAR, SEW, SEWD, SEWH, LMUL, LMULD, LMULH, SHIFT, \
                      MLEN, NAME, OP)                                         \
  HWY_API HWY_RVV_V(BASE, SEW, LMUL)                                          \
      NAME(HWY_RVV_V(BASE, SEW, LMUL) v, HWY_RVV_V(uint, SEW, LMUL) idx) {    \
    return __riscv_v##OP##_vv_##CHAR##SEW##LMUL(v, idx,                       \
                                                HWY_RVV_AVL(SEW, SHIFT));     \
  }

HWY_RVV_FOREACH(HWY_RVV_TABLE, TableLookupLanes, rgather, _ALL)
#undef HWY_RVV_TABLE

namespace detail {

// Used by I8/U8 Reverse
#define HWY_RVV_TABLE16(BASE, CHAR, SEW, SEWD, SEWH, LMUL, LMULD, LMULH,     \
                        SHIFT, MLEN, NAME, OP)                               \
  HWY_API HWY_RVV_V(BASE, SEW, LMUL)                                         \
      NAME(HWY_RVV_V(BASE, SEW, LMUL) v, HWY_RVV_V(uint, SEWD, LMULD) idx) { \
    return __riscv_v##OP##_vv_##CHAR##SEW##LMUL(v, idx,                      \
                                                HWY_RVV_AVL(SEW, SHIFT));    \
  }

HWY_RVV_FOREACH_UI08(HWY_RVV_TABLE16, TableLookupLanes16, rgatherei16, _EXT)
#undef HWY_RVV_TABLE16

// Used by Expand.
#define HWY_RVV_MASKED_TABLE(BASE, CHAR, SEW, SEWD, SEWH, LMUL, LMULD, LMULH,  \
                             SHIFT, MLEN, NAME, OP)                            \
  HWY_API HWY_RVV_V(BASE, SEW, LMUL)                                           \
      NAME(HWY_RVV_M(MLEN) mask, HWY_RVV_V(BASE, SEW, LMUL) maskedoff,         \
           HWY_RVV_V(BASE, SEW, LMUL) v, HWY_RVV_V(uint, SEW, LMUL) idx) {     \
    return __riscv_v##OP##_vv_##CHAR##SEW##LMUL##_mu(mask, maskedoff, v, idx,  \
                                                     HWY_RVV_AVL(SEW, SHIFT)); \
  }

HWY_RVV_FOREACH(HWY_RVV_MASKED_TABLE, MaskedTableLookupLanes, rgather, _ALL)
#undef HWY_RVV_MASKED_TABLE

#define HWY_RVV_MASKED_TABLE16(BASE, CHAR, SEW, SEWD, SEWH, LMUL, LMULD,       \
                               LMULH, SHIFT, MLEN, NAME, OP)                   \
  HWY_API HWY_RVV_V(BASE, SEW, LMUL)                                           \
      NAME(HWY_RVV_M(MLEN) mask, HWY_RVV_V(BASE, SEW, LMUL) maskedoff,         \
           HWY_RVV_V(BASE, SEW, LMUL) v, HWY_RVV_V(uint, SEWD, LMULD) idx) {   \
    return __riscv_v##OP##_vv_##CHAR##SEW##LMUL##_mu(mask, maskedoff, v, idx,  \
                                                     HWY_RVV_AVL(SEW, SHIFT)); \
  }

HWY_RVV_FOREACH_UI08(HWY_RVV_MASKED_TABLE16, MaskedTableLookupLanes16,
                     rgatherei16, _EXT)
#undef HWY_RVV_MASKED_TABLE16

}  // namespace detail

// ------------------------------ Reverse (TableLookupLanes)
template <class D, HWY_IF_T_SIZE_D(D, 1), HWY_IF_POW2_LE_D(D, 2)>
HWY_API VFromD<D> Reverse(D d, VFromD<D> v) {
  const Rebind<uint16_t, decltype(d)> du16;
  const size_t N = Lanes(d);
  const auto idx =
      detail::ReverseSubS(detail::Iota0(du16), static_cast<uint16_t>(N - 1));
  return detail::TableLookupLanes16(v, idx);
}

template <class D, HWY_IF_T_SIZE_D(D, 1), HWY_IF_POW2_GT_D(D, 2)>
HWY_API VFromD<D> Reverse(D d, VFromD<D> v) {
  const Half<decltype(d)> dh;
  const Rebind<uint16_t, decltype(dh)> du16;
  const size_t half_n = Lanes(dh);
  const auto idx = detail::ReverseSubS(detail::Iota0(du16),
                                       static_cast<uint16_t>(half_n - 1));
  const auto reversed_lo = detail::TableLookupLanes16(LowerHalf(dh, v), idx);
  const auto reversed_hi = detail::TableLookupLanes16(UpperHalf(dh, v), idx);
  return Combine(d, reversed_lo, reversed_hi);
}

template <class D, HWY_IF_T_SIZE_ONE_OF_D(D, (1 << 2) | (1 << 4) | (1 << 8))>
HWY_API VFromD<D> Reverse(D /* tag */, VFromD<D> v) {
  const RebindToUnsigned<D> du;
  using TU = TFromD<decltype(du)>;
  const size_t N = Lanes(du);
  const auto idx =
      detail::ReverseSubS(detail::Iota0(du), static_cast<TU>(N - 1));
  return TableLookupLanes(v, idx);
}

// ------------------------------ Reverse2 (RotateRight, OddEven)

// Per-target flags to prevent generic_ops-inl.h defining 8-bit Reverse2/4/8.
#ifdef HWY_NATIVE_REVERSE2_8
#undef HWY_NATIVE_REVERSE2_8
#else
#define HWY_NATIVE_REVERSE2_8
#endif

// Shifting and adding requires fewer instructions than blending, but casting to
// u32 only works for LMUL in [1/2, 8].

template <class D, HWY_IF_T_SIZE_D(D, 1), HWY_IF_POW2_GT_D(D, -3)>
HWY_API VFromD<D> Reverse2(D d, const VFromD<D> v) {
  const Repartition<uint16_t, D> du16;
  return BitCast(d, RotateRight<8>(BitCast(du16, v)));
}
// For LMUL < 1/4, we can extend and then truncate.
template <class D, HWY_IF_T_SIZE_D(D, 1), HWY_IF_POW2_LE_D(D, -3)>
HWY_API VFromD<D> Reverse2(D d, const VFromD<D> v) {
  const Twice<decltype(d)> d2;
  const Repartition<uint16_t, decltype(d2)> du16;
  const auto vx = detail::Ext(d2, v);
  const auto rx = BitCast(d2, RotateRight<8>(BitCast(du16, vx)));
  return detail::Trunc(rx);
}

template <class D, HWY_IF_T_SIZE_D(D, 2), HWY_IF_POW2_GT_D(D, -2)>
HWY_API VFromD<D> Reverse2(D d, const VFromD<D> v) {
  const Repartition<uint32_t, D> du32;
  return BitCast(d, RotateRight<16>(BitCast(du32, v)));
}
// For LMUL < 1/2, we can extend and then truncate.
template <class D, HWY_IF_T_SIZE_D(D, 2), HWY_IF_POW2_LE_D(D, -2)>
HWY_API VFromD<D> Reverse2(D d, const VFromD<D> v) {
  const Twice<decltype(d)> d2;
  const Twice<decltype(d2)> d4;
  const Repartition<uint32_t, decltype(d4)> du32;
  const auto vx = detail::Ext(d4, detail::Ext(d2, v));
  const auto rx = BitCast(d4, RotateRight<16>(BitCast(du32, vx)));
  return detail::Trunc(detail::Trunc(rx));
}

// Shifting and adding requires fewer instructions than blending, but casting to
// u64 does not work for LMUL < 1.
template <class D, HWY_IF_T_SIZE_D(D, 4), HWY_IF_POW2_GT_D(D, -1)>
HWY_API VFromD<D> Reverse2(D d, const VFromD<D> v) {
  const Repartition<uint64_t, decltype(d)> du64;
  return BitCast(d, RotateRight<32>(BitCast(du64, v)));
}

// For fractions, we can extend and then truncate.
template <class D, HWY_IF_T_SIZE_D(D, 4), HWY_IF_POW2_LE_D(D, -1)>
HWY_API VFromD<D> Reverse2(D d, const VFromD<D> v) {
  const Twice<decltype(d)> d2;
  const Twice<decltype(d2)> d4;
  const Repartition<uint64_t, decltype(d4)> du64;
  const auto vx = detail::Ext(d4, detail::Ext(d2, v));
  const auto rx = BitCast(d4, RotateRight<32>(BitCast(du64, vx)));
  return detail::Trunc(detail::Trunc(rx));
}

template <class D, class V = VFromD<D>, HWY_IF_T_SIZE_D(D, 8)>
HWY_API V Reverse2(D /* tag */, const V v) {
  const V up = detail::Slide1Up(v);
  const V down = detail::Slide1Down(v);
  return OddEven(up, down);
}

// ------------------------------ Reverse4 (TableLookupLanes)

template <class D, HWY_IF_T_SIZE_D(D, 1)>
HWY_API VFromD<D> Reverse4(D d, const VFromD<D> v) {
  const Repartition<uint16_t, D> du16;
  return BitCast(d, Reverse2(du16, BitCast(du16, Reverse2(d, v))));
}

template <class D, HWY_IF_NOT_T_SIZE_D(D, 1)>
HWY_API VFromD<D> Reverse4(D d, const VFromD<D> v) {
  const RebindToUnsigned<D> du;
  const auto idx = detail::XorS(detail::Iota0(du), 3);
  return BitCast(d, TableLookupLanes(BitCast(du, v), idx));
}

// ------------------------------ Reverse8 (TableLookupLanes)

template <class D, HWY_IF_T_SIZE_D(D, 1)>
HWY_API VFromD<D> Reverse8(D d, const VFromD<D> v) {
  const Repartition<uint32_t, D> du32;
  return BitCast(d, Reverse2(du32, BitCast(du32, Reverse4(d, v))));
}

template <class D, HWY_IF_NOT_T_SIZE_D(D, 1)>
HWY_API VFromD<D> Reverse8(D d, const VFromD<D> v) {
  const RebindToUnsigned<D> du;
  const auto idx = detail::XorS(detail::Iota0(du), 7);
  return BitCast(d, TableLookupLanes(BitCast(du, v), idx));
}

// ------------------------------ ReverseBlocks (Reverse, Shuffle01)
template <class D, class V = VFromD<D>>
HWY_API V ReverseBlocks(D d, V v) {
  const Repartition<uint64_t, D> du64;
  const size_t N = Lanes(du64);
  const auto rev =
      detail::ReverseSubS(detail::Iota0(du64), static_cast<uint64_t>(N - 1));
  // Swap lo/hi u64 within each block
  const auto idx = detail::XorS(rev, 1);
  return BitCast(d, TableLookupLanes(BitCast(du64, v), idx));
}

// ------------------------------ Compress

// RVV supports all lane types natively.
#ifdef HWY_NATIVE_COMPRESS8
#undef HWY_NATIVE_COMPRESS8
#else
#define HWY_NATIVE_COMPRESS8
#endif

template <typename T>
struct CompressIsPartition {
  enum { value = 0 };
};

#define HWY_RVV_COMPRESS(BASE, CHAR, SEW, SEWD, SEWH, LMUL, LMULD, LMULH, \
                         SHIFT, MLEN, NAME, OP)                           \
  HWY_API HWY_RVV_V(BASE, SEW, LMUL)                                      \
      NAME(HWY_RVV_V(BASE, SEW, LMUL) v, HWY_RVV_M(MLEN) mask) {          \
    return __riscv_v##OP##_vm_##CHAR##SEW##LMUL(v, mask,                  \
                                                HWY_RVV_AVL(SEW, SHIFT)); \
  }

HWY_RVV_FOREACH(HWY_RVV_COMPRESS, Compress, compress, _ALL)
#undef HWY_RVV_COMPRESS

// ------------------------------ Expand

#ifdef HWY_NATIVE_EXPAND
#undef HWY_NATIVE_EXPAND
#else
#define HWY_NATIVE_EXPAND
#endif

// >= 2-byte lanes: idx lanes will not overflow.
template <class V, class M, HWY_IF_NOT_T_SIZE_V(V, 1)>
HWY_API V Expand(V v, const M mask) {
  const DFromV<V> d;
  const RebindToUnsigned<decltype(d)> du;
  const auto idx = detail::MaskedIota(du, RebindMask(du, mask));
  const V zero = Zero(d);
  return detail::MaskedTableLookupLanes(mask, zero, v, idx);
}

// 1-byte lanes, LMUL < 8: promote idx to u16.
template <class V, class M, HWY_IF_T_SIZE_V(V, 1), class D = DFromV<V>,
          HWY_IF_POW2_LE_D(D, 2)>
HWY_API V Expand(V v, const M mask) {
  const D d;
  const Rebind<uint16_t, decltype(d)> du16;
  const auto idx = detail::MaskedIota(du16, RebindMask(du16, mask));
  const V zero = Zero(d);
  return detail::MaskedTableLookupLanes16(mask, zero, v, idx);
}

// 1-byte lanes, max LMUL: unroll 2x.
template <class V, class M, HWY_IF_T_SIZE_V(V, 1), class D = DFromV<V>,
          HWY_IF_POW2_GT_D(DFromV<V>, 2)>
HWY_API V Expand(V v, const M mask) {
  const D d;
  const Half<D> dh;
  const auto v0 = LowerHalf(dh, v);
  // TODO(janwas): skip vec<->mask if we can cast masks.
  const V vmask = VecFromMask(d, mask);
  const auto m0 = MaskFromVec(LowerHalf(dh, vmask));

  // Cannot just use UpperHalf, must shift by the number of inputs consumed.
  const size_t count = CountTrue(dh, m0);
  const auto v1 = detail::Trunc(detail::SlideDown(v, count));
  const auto m1 = MaskFromVec(UpperHalf(dh, vmask));
  return Combine(d, Expand(v1, m1), Expand(v0, m0));
}

// ------------------------------ LoadExpand
template <class D>
HWY_API VFromD<D> LoadExpand(MFromD<D> mask, D d,
                             const TFromD<D>* HWY_RESTRICT unaligned) {
  return Expand(LoadU(d, unaligned), mask);
}

// ------------------------------ CompressNot
template <class V, class M>
HWY_API V CompressNot(V v, const M mask) {
  return Compress(v, Not(mask));
}

// ------------------------------ CompressBlocksNot
template <class V, class M>
HWY_API V CompressBlocksNot(V v, const M mask) {
  return CompressNot(v, mask);
}

// ------------------------------ CompressStore
template <class V, class M, class D>
HWY_API size_t CompressStore(const V v, const M mask, const D d,
                             TFromD<D>* HWY_RESTRICT unaligned) {
  StoreU(Compress(v, mask), d, unaligned);
  return CountTrue(d, mask);
}

// ------------------------------ CompressBlendedStore
template <class V, class M, class D>
HWY_API size_t CompressBlendedStore(const V v, const M mask, const D d,
                                    TFromD<D>* HWY_RESTRICT unaligned) {
  const size_t count = CountTrue(d, mask);
  detail::StoreN(count, Compress(v, mask), d, unaligned);
  return count;
}

<<<<<<< HEAD
// ================================================== COMPARE (2)

// ------------------------------ FindLastTrue

template <class D>
HWY_API intptr_t FindLastTrue(D d, MFromD<D> m) {
  const RebindToSigned<decltype(d)> di;
  const intptr_t fft_rev_idx =
      FindFirstTrue(d, MaskFromVec(Reverse(di, VecFromMask(di, m))));
  return (fft_rev_idx >= 0)
             ? (static_cast<intptr_t>(Lanes(d) - 1) - fft_rev_idx)
             : intptr_t{-1};
}

template <class D>
HWY_API size_t FindKnownLastTrue(D d, MFromD<D> m) {
  const RebindToSigned<decltype(d)> di;
  const size_t fft_rev_idx =
      FindKnownFirstTrue(d, MaskFromVec(Reverse(di, VecFromMask(di, m))));
  return Lanes(d) - 1 - fft_rev_idx;
=======
// ------------------------------ ConcatOdd (Compress)

namespace detail {

#define HWY_RVV_NARROW(BASE, CHAR, SEW, SEWD, SEWH, LMUL, LMULD, LMULH, SHIFT, \
                       MLEN, NAME, OP)                                         \
  template <size_t kShift>                                                     \
  HWY_API HWY_RVV_V(BASE, SEW, LMUL) NAME(HWY_RVV_V(BASE, SEWD, LMULD) v) {    \
    return __riscv_v##OP##_wx_##CHAR##SEW##LMUL(v, kShift,                     \
                                                HWY_RVV_AVL(SEWD, SHIFT + 1)); \
  }

HWY_RVV_FOREACH_U08(HWY_RVV_NARROW, Narrow, nsrl, _EXT)
HWY_RVV_FOREACH_U16(HWY_RVV_NARROW, Narrow, nsrl, _EXT)
HWY_RVV_FOREACH_U32(HWY_RVV_NARROW, Narrow, nsrl, _EXT)
#undef HWY_RVV_NARROW

}  // namespace detail

// Casting to wider and narrowing is the fastest for < 64-bit lanes.
template <class D, HWY_IF_NOT_T_SIZE_D(D, 8), HWY_IF_POW2_LE_D(D, 2)>
HWY_API VFromD<D> ConcatOdd(D d, VFromD<D> hi, VFromD<D> lo) {
  constexpr size_t kBits = sizeof(TFromD<D>) * 8;
  const Twice<decltype(d)> dt;
  const RepartitionToWide<RebindToUnsigned<decltype(dt)>> dtuw;
  const VFromD<decltype(dtuw)> hl = BitCast(dtuw, Combine(dt, hi, lo));
  return BitCast(d, detail::Narrow<kBits>(hl));
}

// 64-bit: Combine+Compress.
template <class D, HWY_IF_T_SIZE_D(D, 8), HWY_IF_POW2_LE_D(D, 2)>
HWY_API VFromD<D> ConcatOdd(D d, VFromD<D> hi, VFromD<D> lo) {
  const Twice<decltype(d)> dt;
  const VFromD<decltype(dt)> hl = Combine(dt, hi, lo);
  return LowerHalf(d, Compress(hl, detail::IsOdd(dt)));
}

// Any type, max LMUL: Compress both, then Combine.
template <class D, HWY_IF_POW2_GT_D(D, 2)>
HWY_API VFromD<D> ConcatOdd(D d, VFromD<D> hi, VFromD<D> lo) {
  const Half<decltype(d)> dh;
  const MFromD<D> is_odd = detail::IsOdd(d);
  const VFromD<decltype(d)> hi_odd = Compress(hi, is_odd);
  const VFromD<decltype(d)> lo_odd = Compress(lo, is_odd);
  return Combine(d, LowerHalf(dh, hi_odd), LowerHalf(dh, lo_odd));
}

// ------------------------------ ConcatEven (Compress)

// Casting to wider and narrowing is the fastest for < 64-bit lanes.
template <class D, HWY_IF_NOT_T_SIZE_D(D, 8), HWY_IF_POW2_LE_D(D, 2)>
HWY_API VFromD<D> ConcatEven(D d, VFromD<D> hi, VFromD<D> lo) {
  const Twice<decltype(d)> dt;
  const RepartitionToWide<RebindToUnsigned<decltype(dt)>> dtuw;
  const VFromD<decltype(dtuw)> hl = BitCast(dtuw, Combine(dt, hi, lo));
  return BitCast(d, detail::Narrow<0>(hl));
}

// 64-bit: Combine+Compress.
template <class D, HWY_IF_T_SIZE_D(D, 8), HWY_IF_POW2_LE_D(D, 2)>
HWY_API VFromD<D> ConcatEven(D d, VFromD<D> hi, VFromD<D> lo) {
  const Twice<decltype(d)> dt;
  const VFromD<decltype(dt)> hl = Combine(dt, hi, lo);
  return LowerHalf(d, Compress(hl, detail::IsEven(dt)));
}

// Any type, max LMUL: Compress both, then Combine.
template <class D, HWY_IF_POW2_GT_D(D, 2)>
HWY_API VFromD<D> ConcatEven(D d, VFromD<D> hi, VFromD<D> lo) {
  const Half<decltype(d)> dh;
  const MFromD<D> is_even = detail::IsEven(d);
  const VFromD<decltype(d)> hi_even = Compress(hi, is_even);
  const VFromD<decltype(d)> lo_even = Compress(lo, is_even);
  return Combine(d, LowerHalf(dh, hi_even), LowerHalf(dh, lo_even));
>>>>>>> 6463366a
}

// ================================================== BLOCKWISE

// ------------------------------ CombineShiftRightBytes
template <size_t kBytes, class D, class V = VFromD<D>>
HWY_API V CombineShiftRightBytes(const D d, const V hi, V lo) {
  const Repartition<uint8_t, decltype(d)> d8;
  const auto hi8 = BitCast(d8, hi);
  const auto lo8 = BitCast(d8, lo);
  const auto hi_up = detail::SlideUp(hi8, hi8, 16 - kBytes);
  const auto lo_down = detail::SlideDown(lo8, kBytes);
  const auto is_lo = detail::FirstNPerBlock<16 - kBytes>(d8);
  return BitCast(d, IfThenElse(is_lo, lo_down, hi_up));
}

// ------------------------------ CombineShiftRightLanes
template <size_t kLanes, class D, class V = VFromD<D>>
HWY_API V CombineShiftRightLanes(const D d, const V hi, V lo) {
  constexpr size_t kLanesUp = 16 / sizeof(TFromV<V>) - kLanes;
  const auto hi_up = detail::SlideUp(hi, hi, kLanesUp);
  const auto lo_down = detail::SlideDown(lo, kLanes);
  const auto is_lo = detail::FirstNPerBlock<kLanesUp>(d);
  return IfThenElse(is_lo, lo_down, hi_up);
}

// ------------------------------ Shuffle2301 (ShiftLeft)
template <class V>
HWY_API V Shuffle2301(const V v) {
  const DFromV<V> d;
  static_assert(sizeof(TFromD<decltype(d)>) == 4, "Defined for 32-bit types");
  const Repartition<uint64_t, decltype(d)> du64;
  const auto v64 = BitCast(du64, v);
  return BitCast(d, Or(ShiftRight<32>(v64), ShiftLeft<32>(v64)));
}

// ------------------------------ Shuffle2103
template <class V>
HWY_API V Shuffle2103(const V v) {
  const DFromV<V> d;
  static_assert(sizeof(TFromD<decltype(d)>) == 4, "Defined for 32-bit types");
  return CombineShiftRightLanes<3>(d, v, v);
}

// ------------------------------ Shuffle0321
template <class V>
HWY_API V Shuffle0321(const V v) {
  const DFromV<V> d;
  static_assert(sizeof(TFromD<decltype(d)>) == 4, "Defined for 32-bit types");
  return CombineShiftRightLanes<1>(d, v, v);
}

// ------------------------------ Shuffle1032
template <class V>
HWY_API V Shuffle1032(const V v) {
  const DFromV<V> d;
  static_assert(sizeof(TFromD<decltype(d)>) == 4, "Defined for 32-bit types");
  return CombineShiftRightLanes<2>(d, v, v);
}

// ------------------------------ Shuffle01
template <class V>
HWY_API V Shuffle01(const V v) {
  const DFromV<V> d;
  static_assert(sizeof(TFromD<decltype(d)>) == 8, "Defined for 64-bit types");
  return CombineShiftRightLanes<1>(d, v, v);
}

// ------------------------------ Shuffle0123
template <class V>
HWY_API V Shuffle0123(const V v) {
  return Shuffle2301(Shuffle1032(v));
}

// ------------------------------ TableLookupBytes

// Extends or truncates a vector to match the given d.
namespace detail {

template <class D, HWY_IF_POW2_GT_D(D, -1)>
HWY_INLINE VFromD<D> ChangeLMUL(D d, VFromD<Half<Half<Half<D>>>> v) {
  return Ext(d, Ext(Half<D>(), Ext(Half<Half<D>>(), v)));
}
template <class D, HWY_IF_POW2_GT_D(D, -2)>
HWY_INLINE VFromD<D> ChangeLMUL(D d, VFromD<Half<Half<D>>> v) {
  return Ext(d, Ext(Half<D>(), v));
}
template <class D, HWY_IF_POW2_GT_D(D, -3)>
HWY_INLINE VFromD<D> ChangeLMUL(D d, VFromD<Half<D>> v) {
  return Ext(d, v);
}

template <class D>
HWY_INLINE VFromD<D> ChangeLMUL(D /* d */, VFromD<D> v) {
  return v;
}

template <class D, HWY_IF_POW2_LE_D(D, 2)>
HWY_INLINE VFromD<D> ChangeLMUL(D /* d */, VFromD<Twice<D>> v) {
  return Trunc(v);
}
template <class D, HWY_IF_POW2_LE_D(D, 1)>
HWY_INLINE VFromD<D> ChangeLMUL(D /* d */, VFromD<Twice<Twice<D>>> v) {
  return Trunc(Trunc(v));
}
template <class D, HWY_IF_POW2_LE_D(D, 0)>
HWY_INLINE VFromD<D> ChangeLMUL(D /* d */, VFromD<Twice<Twice<Twice<D>>>> v) {
  return Trunc(Trunc(Trunc(v)));
}

}  // namespace detail

template <class VT, class VI>
HWY_API VI TableLookupBytes(const VT vt, const VI vi) {
  const DFromV<VT> dt;  // T=table, I=index.
  const DFromV<VI> di;
  const Repartition<uint8_t, decltype(dt)> dt8;
  const Repartition<uint8_t, decltype(di)> di8;
  // Required for producing half-vectors with table lookups from a full vector.
  // If we instead run at the LMUL of the index vector, lookups into the table
  // would be truncated. Thus we run at the larger of the two LMULs and truncate
  // the result vector to the original index LMUL.
  constexpr int kPow2T = dt8.Pow2();
  constexpr int kPow2I = di8.Pow2();
  const Simd<uint8_t, MaxLanes(di8), HWY_MAX(kPow2T, kPow2I)> dm8;  // m=max
  const auto vmt = detail::ChangeLMUL(dm8, BitCast(dt8, vt));
  const auto vmi = detail::ChangeLMUL(dm8, BitCast(di8, vi));
  auto offsets = detail::OffsetsOf128BitBlocks(dm8, detail::Iota0(dm8));
  // If the table is shorter, wrap around offsets so they do not reference
  // undefined lanes in the newly extended vmt.
  if (kPow2T < kPow2I) {
    offsets = detail::AndS(offsets, static_cast<uint8_t>(Lanes(dt8) - 1));
  }
  const auto out = TableLookupLanes(vmt, Add(vmi, offsets));
  return BitCast(di, detail::ChangeLMUL(di8, out));
}

template <class VT, class VI>
HWY_API VI TableLookupBytesOr0(const VT vt, const VI idx) {
  const DFromV<VI> di;
  const Repartition<int8_t, decltype(di)> di8;
  const auto idx8 = BitCast(di8, idx);
  const auto lookup = TableLookupBytes(vt, idx8);
  return BitCast(di, IfThenZeroElse(detail::LtS(idx8, 0), lookup));
}

// ------------------------------ Broadcast
template <int kLane, class V>
HWY_API V Broadcast(const V v) {
  const DFromV<V> d;
  const RebindToUnsigned<decltype(d)> du;
  HWY_DASSERT(0 <= kLane && kLane < detail::LanesPerBlock(d));
  auto idx = detail::OffsetsOf128BitBlocks(d, detail::Iota0(du));
  if (kLane != 0) {
    idx = detail::AddS(idx, kLane);
  }
  return TableLookupLanes(v, idx);
}

// ------------------------------ ShiftLeftLanes

template <size_t kLanes, class D, class V = VFromD<D>>
HWY_API V ShiftLeftLanes(const D d, const V v) {
  const RebindToSigned<decltype(d)> di;
  const RebindToUnsigned<decltype(d)> du;
  using TI = TFromD<decltype(di)>;
  const auto shifted = detail::SlideUp(v, v, kLanes);
  // Match x86 semantics by zeroing lower lanes in 128-bit blocks
  const auto idx_mod =
      detail::AndS(BitCast(di, detail::Iota0(du)),
                   static_cast<TI>(detail::LanesPerBlock(di) - 1));
  const auto clear = detail::LtS(idx_mod, static_cast<TI>(kLanes));
  return IfThenZeroElse(clear, shifted);
}

template <size_t kLanes, class V>
HWY_API V ShiftLeftLanes(const V v) {
  return ShiftLeftLanes<kLanes>(DFromV<V>(), v);
}

// ------------------------------ ShiftLeftBytes

template <int kBytes, class D>
HWY_API VFromD<D> ShiftLeftBytes(D d, const VFromD<D> v) {
  const Repartition<uint8_t, decltype(d)> d8;
  return BitCast(d, ShiftLeftLanes<kBytes>(BitCast(d8, v)));
}

template <int kBytes, class V>
HWY_API V ShiftLeftBytes(const V v) {
  return ShiftLeftBytes<kBytes>(DFromV<V>(), v);
}

// ------------------------------ ShiftRightLanes
template <size_t kLanes, typename T, size_t N, int kPow2,
          class V = VFromD<Simd<T, N, kPow2>>>
HWY_API V ShiftRightLanes(const Simd<T, N, kPow2> d, V v) {
  const RebindToSigned<decltype(d)> di;
  const RebindToUnsigned<decltype(d)> du;
  using TI = TFromD<decltype(di)>;
  // For partial vectors, clear upper lanes so we shift in zeros.
  if (N <= 16 / sizeof(T)) {
    v = IfThenElseZero(FirstN(d, N), v);
  }

  const auto shifted = detail::SlideDown(v, kLanes);
  // Match x86 semantics by zeroing upper lanes in 128-bit blocks
  const size_t lpb = detail::LanesPerBlock(di);
  const auto idx_mod =
      detail::AndS(BitCast(di, detail::Iota0(du)), static_cast<TI>(lpb - 1));
  const auto keep = detail::LtS(idx_mod, static_cast<TI>(lpb - kLanes));
  return IfThenElseZero(keep, shifted);
}

// ------------------------------ ShiftRightBytes
template <int kBytes, class D, class V = VFromD<D>>
HWY_API V ShiftRightBytes(const D d, const V v) {
  const Repartition<uint8_t, decltype(d)> d8;
  return BitCast(d, ShiftRightLanes<kBytes>(d8, BitCast(d8, v)));
}

// ------------------------------ InterleaveLower

template <class D, class V>
HWY_API V InterleaveLower(D d, const V a, const V b) {
  static_assert(IsSame<TFromD<D>, TFromV<V>>(), "D/V mismatch");
  const RebindToUnsigned<decltype(d)> du;
  using TU = TFromD<decltype(du)>;
  const auto i = detail::Iota0(du);
  const auto idx_mod = ShiftRight<1>(
      detail::AndS(i, static_cast<TU>(detail::LanesPerBlock(du) - 1)));
  const auto idx = Add(idx_mod, detail::OffsetsOf128BitBlocks(d, i));
  const auto is_even = detail::EqS(detail::AndS(i, 1), 0u);
  return IfThenElse(is_even, TableLookupLanes(a, idx),
                    TableLookupLanes(b, idx));
}

template <class V>
HWY_API V InterleaveLower(const V a, const V b) {
  return InterleaveLower(DFromV<V>(), a, b);
}

// ------------------------------ InterleaveUpper

template <class D, class V>
HWY_API V InterleaveUpper(const D d, const V a, const V b) {
  static_assert(IsSame<TFromD<D>, TFromV<V>>(), "D/V mismatch");
  const RebindToUnsigned<decltype(d)> du;
  using TU = TFromD<decltype(du)>;
  const size_t lpb = detail::LanesPerBlock(du);
  const auto i = detail::Iota0(du);
  const auto idx_mod = ShiftRight<1>(detail::AndS(i, static_cast<TU>(lpb - 1)));
  const auto idx_lower = Add(idx_mod, detail::OffsetsOf128BitBlocks(d, i));
  const auto idx = detail::AddS(idx_lower, static_cast<TU>(lpb / 2));
  const auto is_even = detail::EqS(detail::AndS(i, 1), 0u);
  return IfThenElse(is_even, TableLookupLanes(a, idx),
                    TableLookupLanes(b, idx));
}

// ------------------------------ ZipLower

template <class V, class DW = RepartitionToWide<DFromV<V>>>
HWY_API VFromD<DW> ZipLower(DW dw, V a, V b) {
  const RepartitionToNarrow<DW> dn;
  static_assert(IsSame<TFromD<decltype(dn)>, TFromV<V>>(), "D/V mismatch");
  return BitCast(dw, InterleaveLower(dn, a, b));
}

template <class V, class DW = RepartitionToWide<DFromV<V>>>
HWY_API VFromD<DW> ZipLower(V a, V b) {
  return BitCast(DW(), InterleaveLower(a, b));
}

// ------------------------------ ZipUpper
template <class DW, class V>
HWY_API VFromD<DW> ZipUpper(DW dw, V a, V b) {
  const RepartitionToNarrow<DW> dn;
  static_assert(IsSame<TFromD<decltype(dn)>, TFromV<V>>(), "D/V mismatch");
  return BitCast(dw, InterleaveUpper(dn, a, b));
}

// ================================================== REDUCE

// vector = f(vector, zero_m1)
#define HWY_RVV_REDUCE(BASE, CHAR, SEW, SEWD, SEWH, LMUL, LMULD, LMULH, SHIFT, \
                       MLEN, NAME, OP)                                         \
  template <class D>                                                           \
  HWY_API HWY_RVV_V(BASE, SEW, LMUL)                                           \
      NAME(D d, HWY_RVV_V(BASE, SEW, LMUL) v, HWY_RVV_V(BASE, SEW, m1) v0) {   \
    return Set(d,                                                              \
               GetLane(__riscv_v##OP##_vs_##CHAR##SEW##LMUL##_##CHAR##SEW##m1( \
                   v, v0, Lanes(d))));                                         \
  }

// ------------------------------ SumOfLanes

namespace detail {
HWY_RVV_FOREACH_UI(HWY_RVV_REDUCE, RedSum, redsum, _ALL)
HWY_RVV_FOREACH_F(HWY_RVV_REDUCE, RedSum, fredusum, _ALL)
}  // namespace detail

template <class D>
HWY_API VFromD<D> SumOfLanes(D d, const VFromD<D> v) {
  const auto v0 = Zero(ScalableTag<TFromD<D>>());  // always m1
  return detail::RedSum(d, v, v0);
}

// ------------------------------ MinOfLanes
namespace detail {
HWY_RVV_FOREACH_U(HWY_RVV_REDUCE, RedMin, redminu, _ALL)
HWY_RVV_FOREACH_I(HWY_RVV_REDUCE, RedMin, redmin, _ALL)
HWY_RVV_FOREACH_F(HWY_RVV_REDUCE, RedMin, fredmin, _ALL)
}  // namespace detail

template <class D>
HWY_API VFromD<D> MinOfLanes(D d, const VFromD<D> v) {
  using T = TFromD<D>;
  const ScalableTag<T> d1;  // always m1
  const auto neutral = Set(d1, HighestValue<T>());
  return detail::RedMin(d, v, neutral);
}

// ------------------------------ MaxOfLanes
namespace detail {
HWY_RVV_FOREACH_U(HWY_RVV_REDUCE, RedMax, redmaxu, _ALL)
HWY_RVV_FOREACH_I(HWY_RVV_REDUCE, RedMax, redmax, _ALL)
HWY_RVV_FOREACH_F(HWY_RVV_REDUCE, RedMax, fredmax, _ALL)
}  // namespace detail

template <class D>
HWY_API VFromD<D> MaxOfLanes(D d, const VFromD<D> v) {
  using T = TFromD<D>;
  const ScalableTag<T> d1;  // always m1
  const auto neutral = Set(d1, LowestValue<T>());
  return detail::RedMax(d, v, neutral);
}

#undef HWY_RVV_REDUCE

// ================================================== Ops with dependencies

// ------------------------------ PopulationCount (ShiftRight)

// Handles LMUL < 2 or capped vectors, which generic_ops-inl cannot.
template <typename V, class D = DFromV<V>, HWY_IF_U8_D(D),
          hwy::EnableIf<D().Pow2() < 1 || D().MaxLanes() < 16>* = nullptr>
HWY_API V PopulationCount(V v) {
  // See https://arxiv.org/pdf/1611.07612.pdf, Figure 3
  v = Sub(v, detail::AndS(ShiftRight<1>(v), 0x55));
  v = Add(detail::AndS(ShiftRight<2>(v), 0x33), detail::AndS(v, 0x33));
  return detail::AndS(Add(v, ShiftRight<4>(v)), 0x0F);
}

// ------------------------------ LoadDup128

template <class D>
HWY_API VFromD<D> LoadDup128(D d, const TFromD<D>* const HWY_RESTRICT p) {
  const RebindToUnsigned<decltype(d)> du;
  const VFromD<D> loaded = Load(d, p);
  // idx must be unsigned for TableLookupLanes.
  using TU = TFromD<decltype(du)>;
  const TU mask = static_cast<TU>(detail::LanesPerBlock(d) - 1);
  // Broadcast the first block.
  const VFromD<RebindToUnsigned<D>> idx = detail::AndS(detail::Iota0(du), mask);
  return TableLookupLanes(loaded, idx);
}

// ------------------------------ LoadMaskBits

// Support all combinations of T and SHIFT(LMUL) without explicit overloads for
// each. First overload for MLEN=1..64.
namespace detail {

// Maps D to MLEN (wrapped in SizeTag), such that #mask_bits = VLEN/MLEN. MLEN
// increases with lane size and decreases for increasing LMUL. Cap at 64, the
// largest supported by HWY_RVV_FOREACH_B (and intrinsics), for virtual LMUL
// e.g. vuint16mf8_t: (8*2 << 3) == 128.
template <class D>
using MaskTag = hwy::SizeTag<HWY_MIN(
    64, detail::ScaleByPower(8 * sizeof(TFromD<D>), -D().Pow2()))>;

#define HWY_RVV_LOAD_MASK_BITS(SEW, SHIFT, MLEN, NAME, OP)                \
  HWY_INLINE HWY_RVV_M(MLEN)                                              \
      NAME(hwy::SizeTag<MLEN> /* tag */, const uint8_t* bits, size_t N) { \
    return __riscv_v##OP##_v_b##MLEN(bits, N);                            \
  }
HWY_RVV_FOREACH_B(HWY_RVV_LOAD_MASK_BITS, LoadMaskBits, lm)
#undef HWY_RVV_LOAD_MASK_BITS
}  // namespace detail

template <class D, class MT = detail::MaskTag<D>>
HWY_API auto LoadMaskBits(D d, const uint8_t* bits)
    -> decltype(detail::LoadMaskBits(MT(), bits, Lanes(d))) {
  return detail::LoadMaskBits(MT(), bits, Lanes(d));
}

// ------------------------------ StoreMaskBits
#define HWY_RVV_STORE_MASK_BITS(SEW, SHIFT, MLEN, NAME, OP)               \
  template <class D>                                                      \
  HWY_API size_t NAME(D d, HWY_RVV_M(MLEN) m, uint8_t* bits) {            \
    const size_t N = Lanes(d);                                            \
    __riscv_v##OP##_v_b##MLEN(bits, m, N);                                \
    /* Non-full byte, need to clear the undefined upper bits. */          \
    /* Use MaxLanes and sizeof(T) to move some checks to compile-time. */ \
    constexpr bool kLessThan8 =                                           \
        detail::ScaleByPower(16 / sizeof(TFromD<D>), d.Pow2()) < 8;       \
    if (MaxLanes(d) < 8 || (kLessThan8 && N < 8)) {                       \
      const int mask = (1 << N) - 1;                                      \
      bits[0] = static_cast<uint8_t>(bits[0] & mask);                     \
    }                                                                     \
    return (N + 7) / 8;                                                   \
  }
HWY_RVV_FOREACH_B(HWY_RVV_STORE_MASK_BITS, StoreMaskBits, sm)
#undef HWY_RVV_STORE_MASK_BITS

// ------------------------------ CompressBits, CompressBitsStore (LoadMaskBits)

template <class V>
HWY_INLINE V CompressBits(V v, const uint8_t* HWY_RESTRICT bits) {
  return Compress(v, LoadMaskBits(DFromV<V>(), bits));
}

template <class D>
HWY_API size_t CompressBitsStore(VFromD<D> v, const uint8_t* HWY_RESTRICT bits,
                                 D d, TFromD<D>* HWY_RESTRICT unaligned) {
  return CompressStore(v, LoadMaskBits(d, bits), d, unaligned);
}

// ------------------------------ FirstN (Iota0, Lt, RebindMask, SlideUp)

// Disallow for 8-bit because Iota is likely to overflow.
template <class D, HWY_IF_NOT_T_SIZE_D(D, 1)>
HWY_API MFromD<D> FirstN(const D d, const size_t n) {
  const RebindToUnsigned<D> du;
  using TU = TFromD<decltype(du)>;
  return RebindMask(d, detail::LtS(detail::Iota0(du), static_cast<TU>(n)));
}

template <class D, HWY_IF_T_SIZE_D(D, 1)>
HWY_API MFromD<D> FirstN(const D d, const size_t n) {
  const auto zero = Zero(d);
  const auto one = Set(d, 1);
  return Eq(detail::SlideUp(one, zero, n), one);
}

// ------------------------------ Neg (Sub)

template <class V, HWY_IF_SIGNED_V(V)>
HWY_API V Neg(const V v) {
  return detail::ReverseSubS(v, 0);
}

// vector = f(vector), but argument is repeated
#define HWY_RVV_RETV_ARGV2(BASE, CHAR, SEW, SEWD, SEWH, LMUL, LMULD, LMULH, \
                           SHIFT, MLEN, NAME, OP)                           \
  HWY_API HWY_RVV_V(BASE, SEW, LMUL) NAME(HWY_RVV_V(BASE, SEW, LMUL) v) {   \
    return __riscv_v##OP##_vv_##CHAR##SEW##LMUL(v, v,                       \
                                                HWY_RVV_AVL(SEW, SHIFT));   \
  }

HWY_RVV_FOREACH_F(HWY_RVV_RETV_ARGV2, Neg, fsgnjn, _ALL)

// ------------------------------ Abs (Max, Neg)

template <class V, HWY_IF_SIGNED_V(V)>
HWY_API V Abs(const V v) {
  return Max(v, Neg(v));
}

HWY_RVV_FOREACH_F(HWY_RVV_RETV_ARGV2, Abs, fsgnjx, _ALL)

#undef HWY_RVV_RETV_ARGV2

// ------------------------------ AbsDiff (Abs, Sub)
template <class V, HWY_IF_FLOAT_V(V)>
HWY_API V AbsDiff(const V a, const V b) {
  return Abs(Sub(a, b));
}

// ------------------------------ Round  (NearestInt, ConvertTo, CopySign)

// IEEE-754 roundToIntegralTiesToEven returns floating-point, but we do not have
// a dedicated instruction for that. Rounding to integer and converting back to
// float is correct except when the input magnitude is large, in which case the
// input was already an integer (because mantissa >> exponent is zero).

namespace detail {
enum RoundingModes { kNear, kTrunc, kDown, kUp };

template <class V>
HWY_INLINE auto UseInt(const V v) -> decltype(MaskFromVec(v)) {
  return detail::LtS(Abs(v), MantissaEnd<TFromV<V>>());
}

}  // namespace detail

template <class V>
HWY_API V Round(const V v) {
  const DFromV<V> df;

  const auto integer = NearestInt(v);  // round using current mode
  const auto int_f = ConvertTo(df, integer);

  return IfThenElse(detail::UseInt(v), CopySign(int_f, v), v);
}

// ------------------------------ Trunc (ConvertTo)
template <class V>
HWY_API V Trunc(const V v) {
  const DFromV<V> df;
  const RebindToSigned<decltype(df)> di;

  const auto integer = ConvertTo(di, v);  // round toward 0
  const auto int_f = ConvertTo(df, integer);

  return IfThenElse(detail::UseInt(v), CopySign(int_f, v), v);
}

// ------------------------------ Ceil
template <class V>
HWY_API V Ceil(const V v) {
  asm volatile("fsrm %0" ::"r"(detail::kUp));
  const auto ret = Round(v);
  asm volatile("fsrm %0" ::"r"(detail::kNear));
  return ret;
}

// ------------------------------ Floor
template <class V>
HWY_API V Floor(const V v) {
  asm volatile("fsrm %0" ::"r"(detail::kDown));
  const auto ret = Round(v);
  asm volatile("fsrm %0" ::"r"(detail::kNear));
  return ret;
}

// ------------------------------ Floating-point classification (Ne)

// vfclass does not help because it would require 3 instructions (to AND and
// then compare the bits), whereas these are just 1-3 integer instructions.

template <class V>
HWY_API MFromD<DFromV<V>> IsNaN(const V v) {
  return Ne(v, v);
}

template <class V, class D = DFromV<V>>
HWY_API MFromD<D> IsInf(const V v) {
  const D d;
  const RebindToSigned<decltype(d)> di;
  using T = TFromD<D>;
  const VFromD<decltype(di)> vi = BitCast(di, v);
  // 'Shift left' to clear the sign bit, check for exponent=max and mantissa=0.
  return RebindMask(d, detail::EqS(Add(vi, vi), hwy::MaxExponentTimes2<T>()));
}

// Returns whether normal/subnormal/zero.
template <class V, class D = DFromV<V>>
HWY_API MFromD<D> IsFinite(const V v) {
  const D d;
  const RebindToUnsigned<decltype(d)> du;
  const RebindToSigned<decltype(d)> di;  // cheaper than unsigned comparison
  using T = TFromD<D>;
  const VFromD<decltype(du)> vu = BitCast(du, v);
  // 'Shift left' to clear the sign bit, then right so we can compare with the
  // max exponent (cannot compare with MaxExponentTimes2 directly because it is
  // negative and non-negative floats would be greater).
  const VFromD<decltype(di)> exp =
      BitCast(di, ShiftRight<hwy::MantissaBits<T>() + 1>(Add(vu, vu)));
  return RebindMask(d, detail::LtS(exp, hwy::MaxExponentField<T>()));
}

// ------------------------------ Iota (ConvertTo)

template <class D, HWY_IF_UNSIGNED_D(D)>
HWY_API VFromD<D> Iota(const D d, TFromD<D> first) {
  return detail::AddS(detail::Iota0(d), first);
}

template <class D, HWY_IF_SIGNED_D(D)>
HWY_API VFromD<D> Iota(const D d, TFromD<D> first) {
  const RebindToUnsigned<D> du;
  return detail::AddS(BitCast(d, detail::Iota0(du)), first);
}

template <class D, HWY_IF_FLOAT_D(D)>
HWY_API VFromD<D> Iota(const D d, TFromD<D> first) {
  const RebindToUnsigned<D> du;
  const RebindToSigned<D> di;
  return detail::AddS(ConvertTo(d, BitCast(di, detail::Iota0(du))), first);
}

// ------------------------------ MulEven/Odd (Mul, OddEven)

template <class V, HWY_IF_T_SIZE_V(V, 4), class D = DFromV<V>,
          class DW = RepartitionToWide<D>>
HWY_API VFromD<DW> MulEven(const V a, const V b) {
  const auto lo = Mul(a, b);
  const auto hi = detail::MulHigh(a, b);
  return BitCast(DW(), OddEven(detail::Slide1Up(hi), lo));
}

// There is no 64x64 vwmul.
template <class V, HWY_IF_T_SIZE_V(V, 8)>
HWY_INLINE V MulEven(const V a, const V b) {
  const auto lo = Mul(a, b);
  const auto hi = detail::MulHigh(a, b);
  return OddEven(detail::Slide1Up(hi), lo);
}

template <class V, HWY_IF_T_SIZE_V(V, 8)>
HWY_INLINE V MulOdd(const V a, const V b) {
  const auto lo = Mul(a, b);
  const auto hi = detail::MulHigh(a, b);
  return OddEven(hi, detail::Slide1Down(lo));
}

// ------------------------------ ReorderDemote2To (OddEven, Combine)

template <size_t N, int kPow2>
HWY_API VFromD<Simd<uint16_t, N, kPow2>> ReorderDemote2To(
    Simd<bfloat16_t, N, kPow2> dbf16,
    VFromD<RepartitionToWide<decltype(dbf16)>> a,
    VFromD<RepartitionToWide<decltype(dbf16)>> b) {
  const RebindToUnsigned<decltype(dbf16)> du16;
  const RebindToUnsigned<DFromV<decltype(a)>> du32;
  const VFromD<decltype(du32)> b_in_even = ShiftRight<16>(BitCast(du32, b));
  return BitCast(dbf16, OddEven(BitCast(du16, a), BitCast(du16, b_in_even)));
}

// If LMUL is not the max, Combine first to avoid another DemoteTo.
template <class DN, HWY_IF_NOT_FLOAT_NOR_SPECIAL(TFromD<DN>),
          HWY_IF_POW2_LE_D(DN, 2), class V, HWY_IF_SIGNED_V(V),
          HWY_IF_T_SIZE_V(V, sizeof(TFromD<DN>) * 2),
          class V2 = VFromD<Repartition<TFromV<V>, DN>>,
          hwy::EnableIf<DFromV<V>().Pow2() == DFromV<V2>().Pow2()>* = nullptr>
HWY_API VFromD<DN> ReorderDemote2To(DN dn, V a, V b) {
  const Rebind<TFromV<V>, DN> dt;
  const VFromD<decltype(dt)> ab = Combine(dt, b, a);
  return DemoteTo(dn, ab);
}

template <class DN, HWY_IF_UNSIGNED_D(DN), HWY_IF_POW2_LE_D(DN, 2), class V,
          HWY_IF_UNSIGNED_V(V), HWY_IF_T_SIZE_V(V, sizeof(TFromD<DN>) * 2),
          class V2 = VFromD<Repartition<TFromV<V>, DN>>,
          hwy::EnableIf<DFromV<V>().Pow2() == DFromV<V2>().Pow2()>* = nullptr>
HWY_API VFromD<DN> ReorderDemote2To(DN dn, V a, V b) {
  const Rebind<TFromV<V>, DN> dt;
  const VFromD<decltype(dt)> ab = Combine(dt, b, a);
  return DemoteTo(dn, ab);
}

// Max LMUL: must DemoteTo first, then Combine.
template <class DN, HWY_IF_NOT_FLOAT_NOR_SPECIAL(TFromD<DN>),
          HWY_IF_POW2_GT_D(DN, 2), class V, HWY_IF_SIGNED_V(V),
          HWY_IF_T_SIZE_V(V, sizeof(TFromD<DN>) * 2),
          class V2 = VFromD<Repartition<TFromV<V>, DN>>,
          hwy::EnableIf<DFromV<V>().Pow2() == DFromV<V2>().Pow2()>* = nullptr>
HWY_API VFromD<DN> ReorderDemote2To(DN dn, V a, V b) {
  const Half<decltype(dn)> dnh;
  const VFromD<decltype(dnh)> demoted_a = DemoteTo(dnh, a);
  const VFromD<decltype(dnh)> demoted_b = DemoteTo(dnh, b);
  return Combine(dn, demoted_b, demoted_a);
}

template <class DN, HWY_IF_UNSIGNED_D(DN), HWY_IF_POW2_GT_D(DN, 2), class V,
          HWY_IF_UNSIGNED_V(V), HWY_IF_T_SIZE_V(V, sizeof(TFromD<DN>) * 2),
          class V2 = VFromD<Repartition<TFromV<V>, DN>>,
          hwy::EnableIf<DFromV<V>().Pow2() == DFromV<V2>().Pow2()>* = nullptr>
HWY_API VFromD<DN> ReorderDemote2To(DN dn, V a, V b) {
  const Half<decltype(dn)> dnh;
  const VFromD<decltype(dnh)> demoted_a = DemoteTo(dnh, a);
  const VFromD<decltype(dnh)> demoted_b = DemoteTo(dnh, b);
  return Combine(dn, demoted_b, demoted_a);
}

// If LMUL is not the max, Combine first to avoid another DemoteTo.
template <class DN, HWY_IF_BF16_D(DN), HWY_IF_POW2_LE_D(DN, 2), class V,
          HWY_IF_F32_D(DFromV<V>),
          class V2 = VFromD<Repartition<TFromV<V>, DN>>,
          hwy::EnableIf<DFromV<V>().Pow2() == DFromV<V2>().Pow2()>* = nullptr>
HWY_API VFromD<DN> OrderedDemote2To(DN dn, V a, V b) {
  const Rebind<TFromV<V>, DN> dt;
  const VFromD<decltype(dt)> ab = Combine(dt, b, a);
  return DemoteTo(dn, ab);
}

// Max LMUL: must DemoteTo first, then Combine.
template <class DN, HWY_IF_BF16_D(DN), HWY_IF_POW2_GT_D(DN, 2), class V,
          HWY_IF_F32_D(DFromV<V>),
          class V2 = VFromD<Repartition<TFromV<V>, DN>>,
          hwy::EnableIf<DFromV<V>().Pow2() == DFromV<V2>().Pow2()>* = nullptr>
HWY_API VFromD<DN> OrderedDemote2To(DN dn, V a, V b) {
  const Half<decltype(dn)> dnh;
  const RebindToUnsigned<decltype(dn)> dn_u;
  const RebindToUnsigned<decltype(dnh)> dnh_u;
  const auto demoted_a = BitCast(dnh_u, DemoteTo(dnh, a));
  const auto demoted_b = BitCast(dnh_u, DemoteTo(dnh, b));
  return BitCast(dn, Combine(dn_u, demoted_b, demoted_a));
}

template <class DN, HWY_IF_NOT_FLOAT_NOR_SPECIAL(TFromD<DN>), class V,
          HWY_IF_NOT_FLOAT_NOR_SPECIAL_V(V),
          HWY_IF_T_SIZE_V(V, sizeof(TFromD<DN>) * 2),
          class V2 = VFromD<Repartition<TFromV<V>, DN>>,
          hwy::EnableIf<DFromV<V>().Pow2() == DFromV<V2>().Pow2()>* = nullptr>
HWY_API VFromD<DN> OrderedDemote2To(DN dn, V a, V b) {
  return ReorderDemote2To(dn, a, b);
}

// ------------------------------ ReorderWidenMulAccumulate (MulAdd, ZipLower)

namespace detail {

// Non-overloaded wrapper function so we can define DF32 in template args.
template <
    size_t N, int kPow2, class DF32 = Simd<float, N, kPow2>,
    class VF32 = VFromD<DF32>,
    class DU16 = RepartitionToNarrow<RebindToUnsigned<Simd<float, N, kPow2>>>>
HWY_API VF32 ReorderWidenMulAccumulateBF16(Simd<float, N, kPow2> df32,
                                           VFromD<DU16> a, VFromD<DU16> b,
                                           const VF32 sum0, VF32& sum1) {
  const RebindToUnsigned<DF32> du32;
  using VU32 = VFromD<decltype(du32)>;
  const VU32 odd = Set(du32, 0xFFFF0000u);  // bfloat16 is the upper half of f32
  // Using shift/and instead of Zip leads to the odd/even order that
  // RearrangeToOddPlusEven prefers.
  const VU32 ae = ShiftLeft<16>(BitCast(du32, a));
  const VU32 ao = And(BitCast(du32, a), odd);
  const VU32 be = ShiftLeft<16>(BitCast(du32, b));
  const VU32 bo = And(BitCast(du32, b), odd);
  sum1 = MulAdd(BitCast(df32, ao), BitCast(df32, bo), sum1);
  return MulAdd(BitCast(df32, ae), BitCast(df32, be), sum0);
}

#define HWY_RVV_WIDEN_MACC(BASE, CHAR, SEW, SEWD, SEWH, LMUL, LMULD, LMULH,    \
                           SHIFT, MLEN, NAME, OP)                              \
  template <size_t N>                                                          \
  HWY_API HWY_RVV_V(BASE, SEWD, LMULD) NAME(                                   \
      HWY_RVV_D(BASE, SEWD, N, SHIFT + 1) d, HWY_RVV_V(BASE, SEWD, LMULD) sum, \
      HWY_RVV_V(BASE, SEW, LMUL) a, HWY_RVV_V(BASE, SEW, LMUL) b) {            \
    return __riscv_v##OP##CHAR##SEWD##LMULD(sum, a, b, Lanes(d));              \
  }

HWY_RVV_FOREACH_I16(HWY_RVV_WIDEN_MACC, WidenMulAcc, wmacc_vv_, _EXT_VIRT)
#undef HWY_RVV_WIDEN_MACC

// If LMUL is not the max, we can WidenMul first (3 instructions).
template <class D32, HWY_IF_POW2_LE_D(D32, 2), class V32 = VFromD<D32>,
          class D16 = RepartitionToNarrow<D32>>
HWY_API VFromD<D32> ReorderWidenMulAccumulateI16(D32 d32, VFromD<D16> a,
                                                 VFromD<D16> b, const V32 sum0,
                                                 V32& sum1) {
  const Twice<decltype(d32)> d32t;
  using V32T = VFromD<decltype(d32t)>;
  V32T sum = Combine(d32t, sum1, sum0);
  sum = detail::WidenMulAcc(d32t, sum, a, b);
  sum1 = UpperHalf(d32, sum);
  return LowerHalf(d32, sum);
}

// Max LMUL: must LowerHalf first (4 instructions).
template <class D32, HWY_IF_POW2_GT_D(D32, 2), class V32 = VFromD<D32>,
          class D16 = RepartitionToNarrow<D32>>
HWY_API VFromD<D32> ReorderWidenMulAccumulateI16(D32 d32, VFromD<D16> a,
                                                 VFromD<D16> b, const V32 sum0,
                                                 V32& sum1) {
  const Half<D16> d16h;
  using V16H = VFromD<decltype(d16h)>;
  const V16H a0 = LowerHalf(d16h, a);
  const V16H a1 = UpperHalf(d16h, a);
  const V16H b0 = LowerHalf(d16h, b);
  const V16H b1 = UpperHalf(d16h, b);
  sum1 = detail::WidenMulAcc(d32, sum1, a1, b1);
  return detail::WidenMulAcc(d32, sum0, a0, b0);
}

}  // namespace detail

template <size_t N, int kPow2, class VN, class VW>
HWY_API VW ReorderWidenMulAccumulate(Simd<float, N, kPow2> d32, VN a, VN b,
                                     const VW sum0, VW& sum1) {
  return detail::ReorderWidenMulAccumulateBF16(d32, a, b, sum0, sum1);
}

template <size_t N, int kPow2, class VN, class VW>
HWY_API VW ReorderWidenMulAccumulate(Simd<int32_t, N, kPow2> d32, VN a, VN b,
                                     const VW sum0, VW& sum1) {
  return detail::ReorderWidenMulAccumulateI16(d32, a, b, sum0, sum1);
}

// ------------------------------ RearrangeToOddPlusEven

template <class VW, HWY_IF_SIGNED_V(VW)>  // vint32_t*
HWY_API VW RearrangeToOddPlusEven(const VW sum0, const VW sum1) {
  // vwmacc doubles LMUL, so we require a pairwise sum here. This op is
  // expected to be less frequent than ReorderWidenMulAccumulate, hence it's
  // preferable to do the extra work here rather than do manual odd/even
  // extraction there.
  const DFromV<VW> di32;
  const RebindToUnsigned<decltype(di32)> du32;
  const Twice<decltype(di32)> di32x2;
  const RepartitionToWide<decltype(di32x2)> di64x2;
  const RebindToUnsigned<decltype(di64x2)> du64x2;
  const auto combined = BitCast(di64x2, Combine(di32x2, sum1, sum0));
  // Isolate odd/even int32 in int64 lanes.
  const auto even = ShiftRight<32>(ShiftLeft<32>(combined));  // sign extend
  const auto odd = ShiftRight<32>(combined);
  return BitCast(di32, TruncateTo(du32, BitCast(du64x2, Add(even, odd))));
}

// For max LMUL, we cannot Combine again and instead manually unroll.
HWY_API vint32m8_t RearrangeToOddPlusEven(vint32m8_t sum0, vint32m8_t sum1) {
  const DFromV<vint32m8_t> d;
  const Half<decltype(d)> dh;
  const vint32m4_t lo =
      RearrangeToOddPlusEven(LowerHalf(sum0), UpperHalf(dh, sum0));
  const vint32m4_t hi =
      RearrangeToOddPlusEven(LowerHalf(sum1), UpperHalf(dh, sum1));
  return Combine(d, hi, lo);
}

template <class VW, HWY_IF_FLOAT_V(VW)>  // vfloat*
HWY_API VW RearrangeToOddPlusEven(const VW sum0, const VW sum1) {
  return Add(sum0, sum1);  // invariant already holds
}

// ------------------------------ Lt128
template <class D>
HWY_INLINE MFromD<D> Lt128(D d, const VFromD<D> a, const VFromD<D> b) {
  static_assert(IsSame<TFromD<D>, uint64_t>(), "D must be u64");
  // Truth table of Eq and Compare for Hi and Lo u64.
  // (removed lines with (=H && cH) or (=L && cL) - cannot both be true)
  // =H =L cH cL  | out = cH | (=H & cL)
  //  0  0  0  0  |  0
  //  0  0  0  1  |  0
  //  0  0  1  0  |  1
  //  0  0  1  1  |  1
  //  0  1  0  0  |  0
  //  0  1  0  1  |  0
  //  0  1  1  0  |  1
  //  1  0  0  0  |  0
  //  1  0  0  1  |  1
  //  1  1  0  0  |  0
  const VFromD<D> eqHL = VecFromMask(d, Eq(a, b));
  const VFromD<D> ltHL = VecFromMask(d, Lt(a, b));
  // Shift leftward so L can influence H.
  const VFromD<D> ltLx = detail::Slide1Up(ltHL);
  const VFromD<D> vecHx = OrAnd(ltHL, eqHL, ltLx);
  // Replicate H to its neighbor.
  return MaskFromVec(OddEven(vecHx, detail::Slide1Down(vecHx)));
}

// ------------------------------ Lt128Upper
template <class D>
HWY_INLINE MFromD<D> Lt128Upper(D d, const VFromD<D> a, const VFromD<D> b) {
  static_assert(IsSame<TFromD<D>, uint64_t>(), "D must be u64");
  const VFromD<D> ltHL = VecFromMask(d, Lt(a, b));
  const VFromD<D> down = detail::Slide1Down(ltHL);
  // b(267743505): Clang compiler bug, workaround is DoNotOptimize
  asm volatile("" : : "r,m"(GetLane(down)) : "memory");
  // Replicate H to its neighbor.
  return MaskFromVec(OddEven(ltHL, down));
}

// ------------------------------ Eq128
template <class D>
HWY_INLINE MFromD<D> Eq128(D d, const VFromD<D> a, const VFromD<D> b) {
  static_assert(IsSame<TFromD<D>, uint64_t>(), "D must be u64");
  const VFromD<D> eqHL = VecFromMask(d, Eq(a, b));
  const VFromD<D> eqLH = Reverse2(d, eqHL);
  const VFromD<D> eq = And(eqHL, eqLH);
  // b(267743505): Clang compiler bug, workaround is DoNotOptimize
  asm volatile("" : : "r,m"(GetLane(eq)) : "memory");
  return MaskFromVec(eq);
}

// ------------------------------ Eq128Upper
template <class D>
HWY_INLINE MFromD<D> Eq128Upper(D d, const VFromD<D> a, const VFromD<D> b) {
  static_assert(IsSame<TFromD<D>, uint64_t>(), "D must be u64");
  const VFromD<D> eqHL = VecFromMask(d, Eq(a, b));
  // Replicate H to its neighbor.
  return MaskFromVec(OddEven(eqHL, detail::Slide1Down(eqHL)));
}

// ------------------------------ Ne128
template <class D>
HWY_INLINE MFromD<D> Ne128(D d, const VFromD<D> a, const VFromD<D> b) {
  static_assert(IsSame<TFromD<D>, uint64_t>(), "D must be u64");
  const VFromD<D> neHL = VecFromMask(d, Ne(a, b));
  const VFromD<D> neLH = Reverse2(d, neHL);
  // b(267743505): Clang compiler bug, workaround is DoNotOptimize
  asm volatile("" : : "r,m"(GetLane(neLH)) : "memory");
  return MaskFromVec(Or(neHL, neLH));
}

// ------------------------------ Ne128Upper
template <class D>
HWY_INLINE MFromD<D> Ne128Upper(D d, const VFromD<D> a, const VFromD<D> b) {
  static_assert(IsSame<TFromD<D>, uint64_t>(), "D must be u64");
  const VFromD<D> neHL = VecFromMask(d, Ne(a, b));
  const VFromD<D> down = detail::Slide1Down(neHL);
  // b(267743505): Clang compiler bug, workaround is DoNotOptimize
  asm volatile("" : : "r,m"(GetLane(down)) : "memory");
  // Replicate H to its neighbor.
  return MaskFromVec(OddEven(neHL, down));
}

// ------------------------------ Min128, Max128 (Lt128)

template <class D>
HWY_INLINE VFromD<D> Min128(D /* tag */, const VFromD<D> a, const VFromD<D> b) {
  const VFromD<D> aXH = detail::Slide1Down(a);
  const VFromD<D> bXH = detail::Slide1Down(b);
  const VFromD<D> minHL = Min(a, b);
  const MFromD<D> ltXH = Lt(aXH, bXH);
  const MFromD<D> eqXH = Eq(aXH, bXH);
  // If the upper lane is the decider, take lo from the same reg.
  const VFromD<D> lo = IfThenElse(ltXH, a, b);
  // The upper lane is just minHL; if they are equal, we also need to use the
  // actual min of the lower lanes.
  return OddEven(minHL, IfThenElse(eqXH, minHL, lo));
}

template <class D>
HWY_INLINE VFromD<D> Max128(D /* tag */, const VFromD<D> a, const VFromD<D> b) {
  const VFromD<D> aXH = detail::Slide1Down(a);
  const VFromD<D> bXH = detail::Slide1Down(b);
  const VFromD<D> maxHL = Max(a, b);
  const MFromD<D> ltXH = Lt(aXH, bXH);
  const MFromD<D> eqXH = Eq(aXH, bXH);
  // If the upper lane is the decider, take lo from the same reg.
  const VFromD<D> lo = IfThenElse(ltXH, b, a);
  // The upper lane is just maxHL; if they are equal, we also need to use the
  // actual min of the lower lanes.
  return OddEven(maxHL, IfThenElse(eqXH, maxHL, lo));
}

template <class D>
HWY_INLINE VFromD<D> Min128Upper(D d, VFromD<D> a, VFromD<D> b) {
  return IfThenElse(Lt128Upper(d, a, b), a, b);
}

template <class D>
HWY_INLINE VFromD<D> Max128Upper(D d, VFromD<D> a, VFromD<D> b) {
  return IfThenElse(Lt128Upper(d, b, a), a, b);
}

// ================================================== END MACROS
namespace detail {  // for code folding
#undef HWY_RVV_AVL
#undef HWY_RVV_D
#undef HWY_RVV_FOREACH
#undef HWY_RVV_FOREACH_08_ALL
#undef HWY_RVV_FOREACH_08_ALL_VIRT
#undef HWY_RVV_FOREACH_08_DEMOTE
#undef HWY_RVV_FOREACH_08_DEMOTE_VIRT
#undef HWY_RVV_FOREACH_08_EXT
#undef HWY_RVV_FOREACH_08_EXT_VIRT
#undef HWY_RVV_FOREACH_08_TRUNC
#undef HWY_RVV_FOREACH_08_VIRT
#undef HWY_RVV_FOREACH_16_ALL
#undef HWY_RVV_FOREACH_16_ALL_VIRT
#undef HWY_RVV_FOREACH_16_DEMOTE
#undef HWY_RVV_FOREACH_16_DEMOTE_VIRT
#undef HWY_RVV_FOREACH_16_EXT
#undef HWY_RVV_FOREACH_16_EXT_VIRT
#undef HWY_RVV_FOREACH_16_TRUNC
#undef HWY_RVV_FOREACH_16_VIRT
#undef HWY_RVV_FOREACH_32_ALL
#undef HWY_RVV_FOREACH_32_ALL_VIRT
#undef HWY_RVV_FOREACH_32_DEMOTE
#undef HWY_RVV_FOREACH_32_DEMOTE_VIRT
#undef HWY_RVV_FOREACH_32_EXT
#undef HWY_RVV_FOREACH_32_EXT_VIRT
#undef HWY_RVV_FOREACH_32_TRUNC
#undef HWY_RVV_FOREACH_32_VIRT
#undef HWY_RVV_FOREACH_64_ALL
#undef HWY_RVV_FOREACH_64_ALL_VIRT
#undef HWY_RVV_FOREACH_64_DEMOTE
#undef HWY_RVV_FOREACH_64_DEMOTE_VIRT
#undef HWY_RVV_FOREACH_64_EXT
#undef HWY_RVV_FOREACH_64_EXT_VIRT
#undef HWY_RVV_FOREACH_64_TRUNC
#undef HWY_RVV_FOREACH_64_VIRT
#undef HWY_RVV_FOREACH_B
#undef HWY_RVV_FOREACH_F
#undef HWY_RVV_FOREACH_F16
#undef HWY_RVV_FOREACH_F32
#undef HWY_RVV_FOREACH_F3264
#undef HWY_RVV_FOREACH_F64
#undef HWY_RVV_FOREACH_I
#undef HWY_RVV_FOREACH_I08
#undef HWY_RVV_FOREACH_I16
#undef HWY_RVV_FOREACH_I163264
#undef HWY_RVV_FOREACH_I32
#undef HWY_RVV_FOREACH_I64
#undef HWY_RVV_FOREACH_U
#undef HWY_RVV_FOREACH_U08
#undef HWY_RVV_FOREACH_U16
#undef HWY_RVV_FOREACH_U163264
#undef HWY_RVV_FOREACH_U32
#undef HWY_RVV_FOREACH_U64
#undef HWY_RVV_FOREACH_UI
#undef HWY_RVV_FOREACH_UI08
#undef HWY_RVV_FOREACH_UI16
#undef HWY_RVV_FOREACH_UI163264
#undef HWY_RVV_FOREACH_UI32
#undef HWY_RVV_FOREACH_UI3264
#undef HWY_RVV_FOREACH_UI64
#undef HWY_RVV_M
#undef HWY_RVV_RETM_ARGM
#undef HWY_RVV_RETV_ARGV
#undef HWY_RVV_RETV_ARGVS
#undef HWY_RVV_RETV_ARGVV
#undef HWY_RVV_T
#undef HWY_RVV_V
}  // namespace detail
// NOLINTNEXTLINE(google-readability-namespace-comments)
}  // namespace HWY_NAMESPACE
}  // namespace hwy
HWY_AFTER_NAMESPACE();<|MERGE_RESOLUTION|>--- conflicted
+++ resolved
@@ -2794,7 +2794,6 @@
   return count;
 }
 
-<<<<<<< HEAD
 // ================================================== COMPARE (2)
 
 // ------------------------------ FindLastTrue
@@ -2815,7 +2814,8 @@
   const size_t fft_rev_idx =
       FindKnownFirstTrue(d, MaskFromVec(Reverse(di, VecFromMask(di, m))));
   return Lanes(d) - 1 - fft_rev_idx;
-=======
+}
+
 // ------------------------------ ConcatOdd (Compress)
 
 namespace detail {
@@ -2890,7 +2890,6 @@
   const VFromD<decltype(d)> hi_even = Compress(hi, is_even);
   const VFromD<decltype(d)> lo_even = Compress(lo, is_even);
   return Combine(d, LowerHalf(dh, hi_even), LowerHalf(dh, lo_even));
->>>>>>> 6463366a
 }
 
 // ================================================== BLOCKWISE
